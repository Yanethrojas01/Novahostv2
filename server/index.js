import express from 'express';
import cors from 'cors';
import pg from 'pg';
import https from 'https'; // Needed for custom agent for direct vSphere calls (fallback)
import dotenv from 'dotenv';
import Proxmox, { proxmoxApi } from 'proxmox-api';
import bcrypt from 'bcrypt';
import { constants as cryptoConstants } from 'crypto';
import jwt from 'jsonwebtoken';
// import fetch from 'node-fetch'; // Asegúrate de tener node-fetch si usas Node < 18 o si fetch no está global
import expressWs from 'express-ws';
import WebSocket from 'ws'; // Para la conexión WebSocket saliente a Proxmox
import http from 'http'; // Necesario para express-ws si se usa un servidor explícito

dotenv.config();

const app = express();
const port = process.env.PORT || 3001;

const { Pool } = pg;
const pool = new Pool({
  connectionString: `postgres://${process.env.VITE_POSTGRES_USER}:${process.env.VITE_POSTGRES_PASSWORD}@${process.env.VITE_POSTGRES_HOST}:${process.env.VITE_POSTGRES_PORT}/${process.env.VITE_POSTGRES_DB}`,
});

app.use(cors());
app.use(express.json());

// Inicializar express-ws.
// Dado que usas app.listen() directamente, podemos inicializarlo así.
// Si tuvieras un `const server = http.createServer(app);`, usarías `expressWs(app, server);`
const ews = expressWs(app);
// Ahora puedes usar ews.app.ws(...) o app.ws(...)

process.env.NODE_TLS_REJECT_UNAUTHORIZED = '0'; // Para fallback a vSphere REST API directa

// --- URL del Microservicio Python ---
const PYVMOMI_MICROSERVICE_URL = process.env.PYVMOMI_MICROSERVICE_URL || 'http://localhost:5000';

// --- Helper para llamar al microservicio PyVmomi ---
async function callPyvmomiService(method, path, hypervisor, body = null) {
  // Para vSphere, la contraseña ahora está en el campo 'password' del objeto hypervisor.
  // El objeto 'hypervisor' pasado aquí debe tener 'host', 'username', y 'password' (para vSphere).
  const { host: vsphereHost, username: vsphereUser, password: vspherePassword } = hypervisor;

  if (!vsphereHost || !vsphereUser || (hypervisor.type === 'vsphere' && !vspherePassword)) {
    throw new Error('Missing vSphere connection credentials for PyVmomi microservice call.');
  }

  const options = {
    method,
    headers: {},
  };

  let url = `${PYVMOMI_MICROSERVICE_URL}${path}`;

  if (method === 'GET') {
    const queryParams = new URLSearchParams({
      host: vsphereHost.split(':')[0], // Enviar solo el hostname
      user: vsphereUser,
      password: vspherePassword,
    });
    url += `?${queryParams.toString()}`;
  } else if (body || method === 'POST') { // Asegurar que POST siempre tenga Content-Type
    options.headers['Content-Type'] = 'application/json';
    // Para POST, las credenciales van en el body según app.py
    const requestBody = {
      ...body, // Incluir el cuerpo original de la solicitud
      host: vsphereHost.split(':')[0],
      user: vsphereUser,
      password: vspherePassword,
    };
    options.body = JSON.stringify(requestBody);
  }
  console.log(`[PyVmomi Call] Method: ${method}, URL: ${url}`);
  if (options.body) console.log(`PyVmomi microservice body: ${options.body.substring(0,200)}...`);


  try {
    const response = await fetch(url, options);
    if (!response.ok) {
      let errorText = '';
      console.log(`[PyVmomi Call] Received non-OK status: ${response.status} ${response.statusText}`);

      let errorJson = null;
      try {
        // Try to read the error response body as text
        errorText = await response.text();
        if (errorText) {
          // If there's text, try to parse it as JSON
          try {
            errorJson = JSON.parse(errorText);
          } catch (parseError) {
            // Not JSON or malformed JSON. errorText will be used.
            console.warn(`PyVmomi error response (status ${response.status}) was not valid JSON:`, errorText.substring(0, 200));
          }
        }
      } catch (readError) {
        // Failed to read the error response body at all
        console.error(`Failed to read error response body from PyVmomi (status ${response.status}):`, readError);
        errorText = response.statusText; // Fallback to status text
      }

      // Determine the most relevant error message
      const errorMessage = errorJson?.error || errorJson?.message || errorText || response.statusText || 'Unknown error';
      console.error(`PyVmomi microservice error: ${response.status}`, errorMessage);
      const err = new Error(`PyVmomi microservice request failed with status ${response.status}: ${errorMessage}`);
      err.status = response.status;
      err.details = errorJson || { error: errorText || "Failed to retrieve error details" };
      throw err;
    }

    // Handle 204 No Content for successful responses
    if (response.status === 204) {
        return null; // No body to parse
    }

    // For other successful responses (2xx), read body as text then parse as JSON
    const successText = await response.text();
    if (!successText && response.status !== 204) { // Handle empty successful response if that's possible and not 204
        console.warn(`PyVmomi successful response (status ${response.status}) had an empty body.`);
        return {}; // Or null, or an empty array, depending on expected successful empty body
    }
    return JSON.parse(successText); // Parse the text as JSON
  } catch (error) {
    console.error('Error calling PyVmomi microservice:', error.message);
    if (!error.status) error.status = 503; // Default to Service Unavailable if no status is set (e.g., network error)
    if (!error.details) error.details = { error: error.message };
    throw error; // Re-throw para que la ruta lo maneje
  }
}


// --- Authentication Middleware ---
const authenticate = (req, res, next) => {
  const authHeader = req.headers.authorization;
  const token = authHeader && authHeader.split(' ')[1];

  if (token == null) {
    return res.status(401).json({ error: 'Unauthorized: No token provided' });
  }

  jwt.verify(token, process.env.JWT_SECRET, (err, user) => {
    if (err) {
      console.log('Auth middleware: Invalid token', err.message);
      if (err.name === 'TokenExpiredError') {
        return res.status(401).json({ error: 'Unauthorized: Token expired' });
      }
      return res.status(403).json({ error: 'Forbidden: Invalid token' });
    }
    req.user = user;
    next();
  });
};

// --- Role-Based Access Control Middleware ---
const requireAdmin = (req, res, next) => {
  if (!req.user || req.user.role !== 'admin') {
    console.log('RequireAdmin: Access denied for user:', req.user?.userId, 'Role:', req.user?.role);
    return res.status(403).json({ error: 'Forbidden: Admin privileges required' });
  }
  next();
};

// --- Authentication Routes ---
app.post('/api/auth/login', async (req, res) => {
  console.log('--- HIT /api/auth/login ---');
  const { email, password } = req.body;
  console.log(`Login attempt for email: ${email}`);

  if (!email || !password) {
    return res.status(400).json({ error: 'Email and password are required' });
  }

  try {
    const userResult = await pool.query(
      `SELECT u.id, u.username, u.email, u.password_hash, u.is_active, r.name as role_name
       FROM users u
       JOIN roles r ON u.role_id = r.id
       WHERE u.email = $1`,
      [email]
    );

    const user = userResult.rows[0];

    if (!user) {
      console.log(`Login failed: User not found for email ${email}`);
      return res.status(401).json({ error: 'Invalid email or password' });
    }

    if (!user.is_active) {
      console.log(`Login failed: User ${email} is inactive`);
      return res.status(403).json({ error: 'Account is inactive' });
    }

    const match = await bcrypt.compare(password, user.password_hash);

    if (!match) {
      console.log(`Login failed: Incorrect password for email ${email}`);
      return res.status(401).json({ error: 'Invalid email or password' });
    }

    const payload = {
      userId: user.id,
      username: user.username,
      email: user.email,
      role: user.role_name
    };
    const accessToken = jwt.sign(payload, process.env.JWT_SECRET, { expiresIn: '1h' });

    console.log(`Login successful for ${email}. Role: ${user.role_name}`);
    res.json({ accessToken, user: { id: user.id, username: user.username, email: user.email, role: user.role_name } });

  } catch (error) {
    console.error('Login process error:', error);
    res.status(500).json({ error: 'Internal server error during login' });
  }
});

// --- User Management Routes (Admin Only) ---
app.post('/api/users', authenticate, requireAdmin, async (req, res) => {
  const { username, email, password, role_name = 'user', is_active = true } = req.body;
  console.log(`--- POST /api/users --- Creating user: ${email}, Role: ${role_name}`);

  if (!username || !email || !password) {
    return res.status(400).json({ error: 'Username, email, and password are required' });
  }
  if (!['admin', 'user', 'viewer'].includes(role_name)) {
    return res.status(400).json({ error: 'Invalid role specified. Must be admin, user, or viewer.' });
  }

  try {
    const roleResult = await pool.query('SELECT id FROM roles WHERE name = $1', [role_name]);
    if (roleResult.rows.length === 0) {
      return res.status(400).json({ error: `Role '${role_name}' not found in database.` });
    }
    const roleId = roleResult.rows[0].id;

    const saltRounds = 10;
    const passwordHash = await bcrypt.hash(password, saltRounds);

    const insertResult = await pool.query(
      `INSERT INTO users (username, email, password_hash, role_id, is_active)
       VALUES ($1, $2, $3, $4, $5)
       RETURNING id, username, email, role_id, is_active, created_at, updated_at`,
      [username, email, passwordHash, roleId, is_active]
    );

    const newUser = insertResult.rows[0];
    newUser.role_name = role_name;
    delete newUser.role_id;

    console.log('Successfully created user:', newUser);
    res.status(201).json(newUser);

  } catch (error) {
    console.error('Error creating user:', error);
    if (error.code === '23505') {
      return res.status(409).json({ error: 'Email or username already exists.' });
    }
    res.status(500).json({ error: 'Failed to create user.' });
  }
});

app.put('/api/users/:id', authenticate, requireAdmin, async (req, res) => {
  const { id } = req.params;
  const { username, email, role_name, is_active, password } = req.body; // Added password

  console.log(`--- PUT /api/users/${id} --- Updating user. Email: ${email}, Role: ${role_name}, Active: ${is_active}, Password change requested: ${!!password}`);

  if (!username || !email) {
    return res.status(400).json({ error: 'Username and email are required' });
  }
  if (role_name && !['admin', 'user', 'viewer'].includes(role_name)) {
    return res.status(400).json({ error: 'Invalid role specified. Must be admin, user, or viewer.' });
  }
  // Validate password if provided (e.g., minimum length)
  if (password && password.length < 6) {
    return res.status(400).json({ error: 'New password must be at least 6 characters long.' });
  }
  if (typeof is_active !== 'boolean') {
    return res.status(400).json({ error: 'is_active must be a boolean value.' });
  }

  try {
    let roleId = null;
    if (role_name) {
      const roleResult = await pool.query('SELECT id FROM roles WHERE name = $1', [role_name]);
      if (roleResult.rows.length === 0) {
        return res.status(400).json({ error: `Role '${role_name}' not found.` });
      }
      roleId = roleResult.rows[0].id;
    }

    const updates = [];
    const values = [];
    let valueIndex = 1;

    updates.push(`username = $${valueIndex++}`); values.push(username);
    updates.push(`email = $${valueIndex++}`); values.push(email);
    if (roleId) { updates.push(`role_id = $${valueIndex++}`); values.push(roleId); }
    if (password) {
      const saltRounds = 10;
      const passwordHash = await bcrypt.hash(password, saltRounds);
      updates.push(`password_hash = $${valueIndex++}`); values.push(passwordHash);
    }
    updates.push(`is_active = $${valueIndex++}`); values.push(is_active);
    updates.push(`updated_at = now()`);

    values.push(id);

    const updateQuery = `UPDATE users SET ${updates.join(', ')} WHERE id = $${valueIndex} RETURNING id, username, email, role_id, is_active, created_at, updated_at`;

    const result = await pool.query(updateQuery, values);

    if (result.rows.length === 0) {
      return res.status(404).json({ error: 'User not found' });
    }

    const updatedUser = result.rows[0];
    updatedUser.role_name = role_name || (await pool.query('SELECT name FROM roles WHERE id = $1', [updatedUser.role_id])).rows[0]?.name;
    delete updatedUser.role_id;

    console.log('Successfully updated user:', updatedUser);
    res.json(updatedUser);

  } catch (error) {
    console.error(`Error updating user ${id}:`, error);
    if (error.code === '23505') return res.status(409).json({ error: 'Email or username already exists.' });
    res.status(500).json({ error: 'Failed to update user.' });
  }
});

app.get('/api/users', authenticate, requireAdmin, async (req, res) => {
  console.log('--- GET /api/users ---');
  try {
    const result = await pool.query(
      `SELECT u.id, u.username, u.email, u.is_active, r.name as role_name, u.created_at, u.updated_at
       FROM users u
       JOIN roles r ON u.role_id = r.id
       ORDER BY u.created_at DESC`
    );
    console.log(`Found ${result.rows.length} users`);
    const users = result.rows.map(dbUser => ({
      id: dbUser.id,
      username: dbUser.username,
      email: dbUser.email,
      role: dbUser.role_name,
      is_active: dbUser.is_active,
    }));
    res.json(users);
  } catch (error) {
    console.error('Error fetching users:', error);
    res.status(500).json({ error: 'Failed to retrieve users' });
  }
});

// DELETE /api/users/:id - Delete a user (Admin Only)
app.delete('/api/users/:id', authenticate, requireAdmin, async (req, res) => {
  const { id: userIdToDelete } = req.params;
  const adminUserId = req.user.userId; // From authenticate middleware

  console.log(`--- DELETE /api/users/${userIdToDelete} --- Requested by admin: ${adminUserId}`);

  // Prevent admin from deleting their own account
  // Ensure consistent type for comparison (req.params.id is string, req.user.userId might be number)
  if (userIdToDelete === String(adminUserId)) {
    console.log(`Admin user ${adminUserId} attempted to delete self.`);
    return res.status(403).json({ error: 'Los administradores no pueden eliminar su propia cuenta.' });
  }

  try {
    // Optional: Check if the user exists before attempting to delete.
    const userCheck = await pool.query('SELECT id FROM users WHERE id = $1', [userIdToDelete]);
    if (userCheck.rows.length === 0) {
      return res.status(404).json({ error: 'Usuario no encontrado.' });
    }

    // Consider foreign key constraints (e.g., created_by_user_id in virtual_machines)
    // You might need to set related fields to NULL or prevent deletion if dependencies exist.
    const result = await pool.query('DELETE FROM users WHERE id = $1 RETURNING id', [userIdToDelete]);

    if (result.rowCount > 0) {
      console.log(`Successfully deleted user ${userIdToDelete}`);
      res.status(204).send(); // No Content
    } else {
      // This case might be redundant if userCheck is performed, but good as a fallback.
      res.status(404).json({ error: 'Usuario no encontrado o ya eliminado.' });
    }
  } catch (error) {
    console.error(`Error deleting user ${userIdToDelete}:`, error);
    res.status(500).json({ error: 'Error al eliminar el usuario.' });
  }
});


// --- User Profile & Password Management for Logged-in User ---
app.put('/api/auth/profile', authenticate, async (req, res) => {
  const { userId } = req.user; // From authenticate middleware
  const { fullName } = req.body; // Assuming frontend sends 'fullName'

  console.log(`--- PUT /api/auth/profile for user ${userId} --- fullName: ${fullName}`);

  if (!fullName || typeof fullName !== 'string' || fullName.trim() === '') {
    return res.status(400).json({ error: 'Full name is required and must be a non-empty string.' });
  }

  try {
    // Assuming 'username' field stores the display name/full name.
    // If you have a separate 'full_name' column, use that instead.
    const result = await pool.query(
      `UPDATE users SET username = $1, updated_at = now() WHERE id = $2
       RETURNING id, username, email, role_id, is_active`,
      [fullName.trim(), userId]
    );

    if (result.rows.length === 0) {
      return res.status(404).json({ error: 'User not found.' });
    }

    const updatedDbUser = result.rows[0];
    const roleResult = await pool.query('SELECT name FROM roles WHERE id = $1', [updatedDbUser.role_id]);
    const roleName = roleResult.rows[0]?.name || 'user';

    const updatedUser = {
      id: updatedDbUser.id,
      username: updatedDbUser.username, // This is the updated 'fullName'
      email: updatedDbUser.email,
      role: roleName,
      name: updatedDbUser.username, // Assuming username is used as name for consistency with User type
    };
    
    console.log(`User ${userId} profile updated successfully. New name: ${updatedUser.username}`);
    res.json({ user: updatedUser, message: 'Perfil actualizado correctamente.' });

  } catch (error) {
    console.error(`Error updating profile for user ${userId}:`, error);
    if (error.code === '23505') { // Unique constraint violation (e.g. if username must be unique)
        return res.status(409).json({ error: 'Este nombre podría ya estar en uso.' });
    }
    res.status(500).json({ error: 'Error al actualizar el perfil.' });
  }
});

app.put('/api/auth/password', authenticate, async (req, res) => {
  const { userId } = req.user;
  const { currentPassword, newPassword } = req.body;

  console.log(`--- PUT /api/auth/password for user ${userId} ---`);

  if (!currentPassword || !newPassword) {
    return res.status(400).json({ error: 'La contraseña actual y la nueva contraseña son obligatorias.' });
  }
  if (newPassword.length < 6) { // Example: Basic password policy
    return res.status(400).json({ error: 'La nueva contraseña debe tener al menos 6 caracteres.' });
  }

  try {
    const userResult = await pool.query('SELECT password_hash FROM users WHERE id = $1', [userId]);
    if (userResult.rows.length === 0) return res.status(404).json({ error: 'Usuario no encontrado.' });

    const user = userResult.rows[0];
    const match = await bcrypt.compare(currentPassword, user.password_hash);
    if (!match) return res.status(401).json({ error: 'La contraseña actual es incorrecta.' });

    const saltRounds = 10;
    const newPasswordHash = await bcrypt.hash(newPassword, saltRounds);
    await pool.query('UPDATE users SET password_hash = $1, updated_at = now() WHERE id = $2', [newPasswordHash, userId]);

    console.log(`Password updated successfully for user ${userId}.`);
    res.json({ message: 'Contraseña actualizada correctamente.' });

  } catch (error) {
    console.error(`Error changing password for user ${userId}:`, error);
    res.status(500).json({ error: 'Error al cambiar la contraseña.' });
  }
});

// Health check
app.get('/api/health', (req, res) => {
  res.json({ status: 'ok' });
});

// vSphere API routes (Placeholder, to be potentially replaced by PyVmomi calls)
app.get('/api/vsphere/datacenters', authenticate, (req, res) => {
  // TODO: PYVMOMI: Implement with PyVmomi microservice if needed, or remove if not used.
  console.warn("Placeholder endpoint /api/vsphere/datacenters hit. Consider PyVmomi or removal.");
  res.json([
    { id: 'datacenter-1', name: 'Main Datacenter (Placeholder)' }
  ]);
});


// POST /api/vms - Create a new VM
app.post('/api/vms', authenticate, async (req, res) => {
  const params = req.body;
  console.log('--- Received POST /api/vms --- Params:', params);

  if (!params.name || !params.hypervisorId || !params.specs?.cpu || !params.specs?.memory || !params.specs?.disk || !params.templateId) {
    return res.status(400).json({ error: 'Missing required VM parameters (name, hypervisorId, specs, templateId).' });
  }

  try {
    const { rows: [hypervisor] } = await pool.query(
      `SELECT id, type, host, username, password, api_token, token_name, status, name as hypervisor_name, vsphere_subtype
       FROM hypervisors WHERE id = $1`,
      [params.hypervisorId]
    );

    if (!hypervisor) {
      return res.status(404).json({ error: 'Target hypervisor not found' });
    }
    if (hypervisor.status !== 'connected') {
      return res.status(409).json({ error: 'Target hypervisor is not connected' });
    }

    let creationResult = null;
    let newVmId = null; // This will be Proxmox VMID or vSphere UUID/MOID
    let targetNode = null;

    if (hypervisor.type === 'proxmox') {
      // ... (Proxmox VM Creation Logic - Mantenida como estaba)
      const [dbHost, dbPortStr] = hypervisor.host.split(':');
      const port = dbPortStr ? parseInt(dbPortStr, 10) : 8006;
      const cleanHost = dbHost;
      const isIso = params.templateId.includes(':iso/');

      const proxmoxConfig = {
        host: cleanHost, port: port, username: hypervisor.username,
        tokenID: `${hypervisor.username}!${hypervisor.token_name}`,
        tokenSecret: hypervisor.api_token, timeout: 30000, rejectUnauthorized: false
      };
      const proxmox = proxmoxApi(proxmoxConfig);

      targetNode = params.nodeName;
      if (!targetNode) {
        const nodes = await proxmox.nodes.$get();
        if (!nodes || nodes.length === 0) throw new Error('No nodes found on hypervisor');
        targetNode = nodes[0].node;
        console.log(`No node specified, defaulting to first node: ${targetNode}`);
      }

      const nextIdResult = await proxmox.cluster.nextid.$get();
      newVmId = nextIdResult.toString();

      if (isIso) {
        const sanitizedName = params.name.replace(/\s+/g, '-');
        const createParams = {
          vmid: newVmId, node: targetNode, name: sanitizedName,
          cores: params.specs.cpu, memory: params.specs.memory,
          description: params.description || '', 
          tags: params.tags?.join(';') || '',
          // Usar el datastoreName (storage de Proxmox) proporcionado desde el frontend
          // Fallback a 'local-lvm' si no se proporciona, aunque el frontend debería validarlo.
          scsi0: `${params.datastoreName || 'local-lvm'}:${params.specs.disk}`, 
          ide2: `${params.templateId},media=cdrom`, boot: 'order=ide2;scsi0',
          net0: 'virtio,bridge=vmbr0', scsihw: 'virtio-scsi-pci', ostype: 'l26',
        };
        console.log(`Attempting to create Proxmox VM ${newVmId} from ISO on node ${targetNode} with params:`, createParams);
        creationResult = await proxmox.nodes.$(targetNode).qemu.$post(createParams); // No .$create()
      } else {
        const templateVmIdToClone = params.templateId;
        const sanitizedName = params.name.replace(/\s+/g, '-');
        const cloneParams = {
          newid: newVmId, name: sanitizedName, full: 1,
          cores: params.specs.cpu, memory: params.specs.memory,
          description: params.description || '', tags: params.tags?.join(';') || '',
        };
        // Si se especifica un datastoreName (storage de Proxmox), usarlo para el clon.
        if (params.datastoreName) {
          cloneParams.storage = params.datastoreName;
        }
        console.log(`Attempting to clone Proxmox template VM ${templateVmIdToClone} to new VM ${newVmId} on node ${targetNode} with params:`, cloneParams);
        creationResult = await proxmox.nodes.$(targetNode).qemu.$(templateVmIdToClone).clone.$post(cloneParams);
      }

      if (params.start && creationResult) {
        console.log(`Starting Proxmox VM ${newVmId}...`);
        await proxmox.nodes.$(targetNode).qemu.$(newVmId).status.start.$post();
      }
    } else if (hypervisor.type === 'vsphere') {
      console.log(`Attempting to create VM on vSphere via PyVmomi microservice: ${params.name}`);
      try {
        const pyVmomiCreateParams = {
            name: params.name,
            specs: params.specs, // cpu, memory, disk
            description: params.description,
            tags: params.tags,
            start_vm: params.start || false,
            // vSphere specific params from VMCreateParams if provided by frontend
            datastore_name: params.datastoreName, // Target datastore for VM's disk
            // resource_pool_name: params.resourcePoolName, // Future: if UI supports it
            // folder_name: params.folderName, // Future: if UI supports it
            // Potentially add placement details if known:
            // datastore_name: params.datastoreName,
            // host_name: params.nodeName, // if nodeName is ESXi host for vCenter
            // resource_pool_name: params.resourcePoolName,
        };

        // Check if templateId is an ISO or a VM Template UUID
        // An ISO path from frontend is like "[datastoreNameOrMoid] path/to/iso.iso"
        const isIso = params.templateId && params.templateId.includes(':') && params.templateId.toLowerCase().includes('.iso');

        if (isIso) {
            // Extract the datastore name and the actual ISO path
            // params.templateId is like "datastore-moid:[DatastoreName] path/to/iso.iso"
            // or "[DatastoreName] path/to/iso.iso" if moid wasn't available
            const parts = params.templateId.split(':');
            const isoPathWithinDatastore = parts.length > 1 ? parts[1] : parts[0]; // Get the part after the first colon, or the whole string if no colon
            
            pyVmomiCreateParams.iso_path = isoPathWithinDatastore; // e.g., "[datastore1] isos/ubuntu-20.04.2.0-desktop-amd64.iso"
            // Ensure specs.os (guestId) is provided by the frontend for ISO creation
            if (!params.specs?.os) {
                 console.error('vSphere ISO creation: Missing OS identifier (guestId) in specs.os');
                 return res.status(400).json({ error: 'OS identifier (guestId) is required in specs.os for ISO creation.' });
            }
            // guestId is expected to be in params.specs.os
        } else {
            pyVmomiCreateParams.template_uuid = params.templateId; // It's a VM template UUID
        }

        // Asumimos que el microservicio devuelve el UUID de la nueva VM o un ID de tarea
        const responseFromPyvmomi = await callPyvmomiService('POST', '/vms/create', hypervisor, pyVmomiCreateParams);
        newVmId = responseFromPyvmomi.vm_uuid; // PyVmomi /vms/create now returns vm_uuid
        creationResult = responseFromPyvmomi.task_id || newVmId; // Task ID or new VM ID
        console.log(`vSphere VM creation initiated via PyVmomi, response:`, responseFromPyvmomi);

      } catch (pyVmomiError) {
        console.error('PyVmomi microservice VM creation error:', pyVmomiError);
        return res.status(pyVmomiError.status || 500).json({
          error: 'Failed to create VM on vSphere via PyVmomi microservice.',
          details: pyVmomiError.details || pyVmomiError.message,
        });
      }
    }

    if (newVmId && creationResult) {
      console.log(`Inserting VM record into database for VMID: ${newVmId}`);
      console.log('User ID for DB insert:', req.user?.userId);
      try {
        const insertQuery = `INSERT INTO virtual_machines (name, description, hypervisor_id, hypervisor_vm_id, status, cpu_cores, memory_mb, disk_gb, ticket, final_client_id, created_by_user_id, os)
           VALUES ($1, $2, $3, $4, $5, $6, $7, $8, $9, $10, $11, $12)
           RETURNING id`;
        const insertParams = [
            params.name, params.description || null, params.hypervisorId,
            newVmId, 'creating', params.specs.cpu, params.specs.memory, params.specs.disk,
            params.ticket || null, params.finalClientId || null, req.user.userId,
            params.specs.os || null,
        ];
        const insertResult = await pool.query(insertQuery, insertParams);
        console.log(`Successfully inserted VM record with DB ID: ${insertResult.rows[0].id}`);
      } catch (dbError) {
        console.error('Error inserting VM record into database after creation:', dbError);
      }
    }

    res.status(202).json({
      id: newVmId, status: 'creating',
      message: `VM creation initiated for ${params.name} (ID: ${newVmId}). Task ID: ${creationResult}`,
      taskId: creationResult
    });

  } catch (error) {
    console.error('Error creating VM:', error);
    const errorDetails = getProxmoxError(error); // getProxmoxError might need adjustment for generic errors
    res.status(errorDetails.code || 500).json({
      error: 'Failed to create VM.',
      details: errorDetails.message,
      suggestion: errorDetails.suggestion
    });
  }
});

// POST /api/vms/:id/action - Implement real actions
app.post('/api/vms/:id/action', authenticate, async (req, res) => {
  const { id: vmExternalId } = req.params; // This is Proxmox vmid or vSphere UUID
  const { action } = req.body;

  console.log(`--- Received POST /api/vms/${vmExternalId}/action --- Action: ${action}`);

  if (!['start', 'stop', 'restart'].includes(action)) {
    return res.status(400).json({ error: 'Invalid action specified.' });
  }

  let targetHypervisor = null;
  let targetNode = null; // For Proxmox
  let proxmoxClientInstance = null;
  // No vsphereClientInstance needed here, PyVmomi microservice handles its own client

  try {
    // --- Step 1: Find the VM's Hypervisor (from DB, assuming vmExternalId is hypervisor_vm_id) ---
    // This logic assumes vmExternalId is unique enough across hypervisors or we fetch the VM from DB first
    // For simplicity, we'll iterate through connected hypervisors and try to find the VM.
    // A more robust way is to query `virtual_machines` table by `hypervisor_vm_id` to directly get its hypervisor.
    const { rows: connectedHypervisors } = await pool.query(
      `SELECT id, type, host, username, password, api_token, token_name, name as hypervisor_name, vsphere_subtype
       FROM hypervisors WHERE status = 'connected'`
    );

    let vmFoundOnHypervisor = false;

    for (const hypervisor of connectedHypervisors) {
      if (hypervisor.type === 'proxmox') {
        // ... (Proxmox VM finding logic - Mantenida como estaba)
        const [dbHost, dbPortStr] = hypervisor.host.split(':');
        const port = dbPortStr ? parseInt(dbPortStr, 10) : 8006;
        const cleanHost = dbHost;
        const proxmoxConfig = {
          host: cleanHost, port: port, username: hypervisor.username,
          tokenID: `${hypervisor.username}!${hypervisor.token_name}`,
          tokenSecret: hypervisor.api_token, timeout: 10000, rejectUnauthorized: false
        };
        proxmoxClientInstance = proxmoxApi(proxmoxConfig);
        try {
          const vmResources = await proxmoxClientInstance.cluster.resources.$get({ type: 'vm' });
          const foundVm = vmResources.find(vm => vm.vmid.toString() === vmExternalId);
          if (foundVm) {
            targetHypervisor = hypervisor;
            targetNode = foundVm.node;
            vmFoundOnHypervisor = true;
            console.log(`Found Proxmox VM ${vmExternalId} on node ${targetNode} of hypervisor ${hypervisor.id} for action`);
            break;
          }
        } catch (findError) {
          console.warn(`Could not check Proxmox hypervisor ${hypervisor.id} for VM ${vmExternalId} action:`, findError.message);
        }
      } else if (hypervisor.type === 'vsphere') {
        // For vSphere, we assume vmExternalId is the UUID.
        // The PyVmomi microservice will confirm if the VM exists.
        // We just need to identify that this is the target hypervisor.
        // A better approach: query DB for the VM by hypervisor_vm_id to get its hypervisor_id directly.
        // For now, if we *think* it's vSphere, we'll try.
        // This part is tricky without a DB lookup for the VM first.
        // Let's assume for now the frontend somehow knows which hypervisor the vSphere VM belongs to,
        // or we modify this to first query the DB for the VM.
        // For this example, we'll assume if a vSphere hypervisor is iterated, we try with it.
        // This needs refinement for a multi-hypervisor vSphere setup.
        // A simple check: if vmExternalId looks like a UUID (common for vSphere VMs from PyVmomi)
        if (vmExternalId.length === 36 && vmExternalId.includes('-')) { // Basic UUID check
          console.log(`Action route: Assuming VM ${vmExternalId} is vSphere. Attempting with hypervisor ${hypervisor.id} (${hypervisor.hypervisor_name || 'Name N/A'})`);
          targetHypervisor = hypervisor;
            vmFoundOnHypervisor = true; // Assume we'll try with this hypervisor
            break;
        }
      }
    }

    if (!vmFoundOnHypervisor || !targetHypervisor) {
      console.log(`Action route: VM ${vmExternalId} not found on any suitable connected hypervisor or targetHypervisor is null.`);
      return res.status(404).json({ error: `VM ${vmExternalId} not found on any suitable connected hypervisor.` });
    }

    // --- Step 2: Perform the action ---
    let resultMessage = `Action '${action}' initiated for VM ${vmExternalId}.`;
    let taskId = null;

    if (targetHypervisor.type === 'proxmox') {
      // ... (Proxmox action logic - Mantenida como estaba)
      const vmPath = proxmoxClientInstance.nodes.$(targetNode).qemu.$(vmExternalId).status;
      console.log(`Performing Proxmox action '${action}' on VM ${vmExternalId} at ${targetNode}...`);
      let proxmoxResult;
      switch (action) {
        case 'start': proxmoxResult = await vmPath.start.$post(); break;
        case 'stop': proxmoxResult = await vmPath.stop.$post(); break;
        case 'restart': proxmoxResult = await vmPath.reboot.$post(); break;
        default: throw new Error('Invalid action');
      }
      taskId = proxmoxResult;
      resultMessage = `Proxmox action '${action}' initiated for VM ${vmExternalId}. Task ID: ${taskId}`;
      console.log(`Proxmox action '${action}' result for VM ${vmExternalId}:`, taskId);
    } else if (targetHypervisor.type === 'vsphere') {
      console.log(`Performing vSphere action '${action}' on VM ${vmExternalId} via PyVmomi microservice...`);
      let pyvmomiAction = '';
      if (action === 'start') pyvmomiAction = 'on';
      else if (action === 'stop') pyvmomiAction = 'off';
      // No specific 'else if (action === 'restart')' needed here for pyvmomiAction,
      // as the restart logic is handled below by calling 'off' then 'on'.

      if (action === 'restart') {
            console.log(`Simulating restart for vSphere VM ${vmExternalId}: power off then power on.`);
            
            try {
              console.log(`Action route: Calling PyVmomi for 'off' for VM ${vmExternalId} on hypervisor ${targetHypervisor.id}`);

              await callPyvmomiService('POST', `/vm/${vmExternalId}/power`, targetHypervisor, { action: 'off' });
              console.log(`Action route: Calling PyVmomi for 'on' for VM ${vmExternalId} on hypervisor ${targetHypervisor.id}`);
              await callPyvmomiService('POST', `/vm/${vmExternalId}/power`, targetHypervisor, { action: 'on' });
              resultMessage = `vSphere VM ${vmExternalId} restart (off/on) action initiated via PyVmomi.`;
            } catch (pyError) {
              console.error(`Action route: Error during vSphere restart sequence for ${vmExternalId}:`, pyError.message, "Status:", pyError.status, "Details:", pyError.details);
              throw pyError;
            }
          } else { // This covers 'start' (mapped to 'on') or 'stop' (mapped to 'off')
            // This will be 'on' or 'off'
            console.log(`Action route: Calling PyVmomi for '${pyvmomiAction}' for VM ${vmExternalId} on hypervisor ${targetHypervisor.id}`);
             try {
              await callPyvmomiService('POST', `/vm/${vmExternalId}/power`, targetHypervisor, { action: pyvmomiAction });
              resultMessage = `vSphere VM ${vmExternalId} ${action} action initiated via PyVmomi.`;
            } catch (pyError) {
              // Log the specific error from callPyvmomiService here
              console.error(`Action route: Error calling PyVmomi for power action '${pyvmomiAction}' on ${vmExternalId}:`, pyError.message, "Status:", pyError.status, "Details:", pyError.details);
              throw pyError; // Re-throw to be caught by the outer catch block of the route
            }
          }
        // PyVmomi microservice currently returns {status: 'success'} or error, not a task ID.
        console.log(`vSphere action '${action}' for VM ${vmExternalId} completed via PyVmomi.`);
      }
    

    res.json({
      id: vmExternalId, status: 'pending',
      message: resultMessage, taskId: taskId
    });

  } catch (error) {
    console.error(`Error performing action '${action}' on VM ${vmExternalId}:`, error);
    let errorDetails;
    if (targetHypervisor?.type === 'proxmox') {
        errorDetails = getProxmoxError(error);
    } else if (targetHypervisor?.type === 'vsphere') {
        errorDetails = {
            code: error.status || 500,
            message: error.details?.error || error.message || `Failed to perform vSphere action '${action}' on VM ${vmExternalId} via PyVmomi.`
        };
    } else {
        errorDetails = { code: 500, message: error.message || `Failed to perform action '${action}' on VM ${vmExternalId}` };
    }
    res.status(errorDetails.code || 500).json({
      error: `Failed to perform action '${action}' on VM ${vmExternalId}.`,
      details: errorDetails.message,
      suggestion: errorDetails.suggestion
    });
  }
});

// POST /api/vms/:id/console - Get console access details
app.post('/api/vms/:id/console', authenticate, async (req, res) => {
  const { id: vmExternalId } = req.params; // Proxmox vmid or vSphere UUID
  console.log(`--- Received POST /api/vms/${vmExternalId}/console ---`);

  let targetHypervisor = null;
  let targetNode = null; // For Proxmox
  let proxmoxClientInstance = null;
  let vmNameForConsole = vmExternalId; // Default name

  try {
    // Step 1: Find the VM's Hypervisor and basic info
    // Similar logic to /action or /details route to find the VM
    const { rows: connectedHypervisors } = await pool.query(
      `SELECT id, type, host, username, api_token, password, token_name, name as hypervisor_name 
       FROM hypervisors WHERE status = 'connected'`
    );

    let vmFoundOnHypervisor = false;

    for (const hypervisor of connectedHypervisors) {
      if (hypervisor.type === 'proxmox') {
        const [dbHost, dbPortStr] = hypervisor.host.split(':');
        const port = dbPortStr ? parseInt(dbPortStr, 10) : 8006;
        const cleanHost = dbHost; // This is the Proxmox API host
        
        // Configurar proxmoxClientInstance para la llamada a vncproxy (puede usar token API)
        const proxmoxConfigForVncProxy = {
          host: cleanHost, port: port, username: hypervisor.username,
          timeout: 10000, rejectUnauthorized: false
        };
        if (hypervisor.token_name && hypervisor.api_token) {
          proxmoxConfigForVncProxy.tokenID = `${hypervisor.username}!${hypervisor.token_name}`;
          proxmoxConfigForVncProxy.tokenSecret = hypervisor.api_token;
        } else if (hypervisor.api_token) { // Si no hay token_name, api_token es la contraseña
          // Aunque vncproxy podría funcionar con contraseña, el login para PVEAuthCookie es más robusto
          // proxmoxConfigForVncProxy.password = hypervisor.api_token; // Podría añadirse si se quiere que vncproxy use pass
          // proxmoxClientInstance se usará si el login para cookie falla o no es necesario.
        }
        // console.log("proxmoxConfigForVncProxy",proxmoxConfigForVncProxy) // Debug
        proxmoxClientInstance = proxmoxApi(proxmoxConfigForVncProxy);

        try {
          const vmResources = await proxmoxClientInstance.cluster.resources.$get({ type: 'vm' });
          const foundVm = vmResources.find(vm => vm.vmid.toString() === vmExternalId);
          if (foundVm) {
            targetHypervisor = hypervisor; // Guardar el objeto completo del hipervisor
            targetNode = foundVm.node;
            vmNameForConsole = foundVm.name || vmExternalId;
            vmFoundOnHypervisor = true;
            console.log(`Console: Found Proxmox VM ${vmExternalId} on node ${targetNode} of hypervisor ${hypervisor.id}`);
            break;
          }
        } catch (findError) {
          console.warn(`Console: Could not check Proxmox hypervisor ${hypervisor.id} for VM ${vmExternalId}:`, findError.message);
        }
      } else if (hypervisor.type === 'vsphere') {
        const { rows: [dbVm] } = await pool.query('SELECT name FROM virtual_machines WHERE hypervisor_vm_id = $1 AND hypervisor_id = $2', [vmExternalId, hypervisor.id]);
        if (dbVm) {
            vmNameForConsole = dbVm.name;
        }
        if (vmExternalId.length === 36 && vmExternalId.includes('-')) {
          targetHypervisor = hypervisor;
          vmFoundOnHypervisor = true;
          console.log(`Console: Assuming VM ${vmExternalId} is vSphere on hypervisor ${hypervisor.id}. Name: ${vmNameForConsole}`);
          break;
        }
      }
    }

    if (!vmFoundOnHypervisor || !targetHypervisor) {
      return res.status(404).json({ error: `VM ${vmExternalId} not found on any suitable connected hypervisor for console access.` });
    }

    // Step 2: Get console details based on hypervisor type
    if (targetHypervisor.type === 'proxmox') {
      const proxmoxApiHostForVnc = targetHypervisor.host.split(':')[0];
      const proxmoxApiPort = targetHypervisor.host.split(':')[1] || '8006';
      const baseProxmoxUrl = `https://${proxmoxApiHostForVnc}:${proxmoxApiPort}`;

      let pveAuthCookie = null;
      let csrfPreventionToken = null;

      const proxmoxUsernameForLogin = targetHypervisor.username;
      // Si no hay token_name, api_token es la contraseña.
      const proxmoxPasswordForLogin = targetHypervisor.token_name ? null : targetHypervisor.api_token;

      if (!proxmoxPasswordForLogin) { 
        console.warn("Console: Proxmox password (from api_token field) not available for login. Cannot perform login to get PVEAuthCookie. WebSocket proxy will likely fail if cookie is required.");
      } else {
        const loginUrl = `${baseProxmoxUrl}/api2/json/access/ticket`;
        console.log(`Console: Attempting login to Proxmox at ${loginUrl} for user ${proxmoxUsernameForLogin} to get session cookie.`);
        try {
          const loginResponse = await fetch(loginUrl, {
            method: 'POST',
            headers: {
              'Content-Type': 'application/x-www-form-urlencoded',
            },
            body: new URLSearchParams({
              username: proxmoxUsernameForLogin,
              password: proxmoxPasswordForLogin, 
            }).toString(),
            agent: new https.Agent({ rejectUnauthorized: false })
          });

          if (!loginResponse.ok) {
            const errorText = await loginResponse.text();
            console.error(`Console: Proxmox login failed: ${loginResponse.status} ${loginResponse.statusText}`, errorText);
          } else {
            const loginData = await loginResponse.json();
            csrfPreventionToken = loginData.data.CSRFPreventionToken;
            const setCookieHeader = loginResponse.headers.get('set-cookie');
            if (setCookieHeader) {
              const authCookieString = setCookieHeader.split(',').map(c => c.trim()).find(cookie => cookie.startsWith('PVEAuthCookie='));
              if (authCookieString) {
                pveAuthCookie = authCookieString.split(';')[0].trim();
                console.log(`Console: PVEAuthCookie obtained from login: ${pveAuthCookie}`);
              }
            }
            if (!pveAuthCookie || !csrfPreventionToken) {
               console.warn("Console: PVEAuthCookie or CSRFPreventionToken not fully obtained after Proxmox login attempt.");
            }
          }
        } catch (loginError) {
          console.error("Console: Error during Proxmox login for session cookie:", loginError);
        }
      }

      let vncProxyResponseData;
      if (pveAuthCookie && csrfPreventionToken) {
        const vncProxyUrl = `${baseProxmoxUrl}/api2/json/nodes/${targetNode}/qemu/${vmExternalId}/vncproxy`;
        console.log(`Console: Calling vncproxy via fetch with session: POST ${vncProxyUrl}`);
        const vncProxyFetchOptions = {
          method: 'POST',
          headers: {
            'Content-Type': 'application/json',
            'Cookie': pveAuthCookie, 
            'CSRFPreventionToken': csrfPreventionToken 
          },
          body: JSON.stringify({}),
          agent: new https.Agent({ rejectUnauthorized: false })
        };
        const vncProxyFetchResponse = await fetch(vncProxyUrl, vncProxyFetchOptions);
        if (!vncProxyFetchResponse.ok) {
          const errorText = await vncProxyFetchResponse.text();
          console.error(`Console: vncproxy fetch call (with session) failed: ${vncProxyFetchResponse.status} ${vncProxyFetchResponse.statusText}`, errorText);
          throw new Error(`Failed to call vncproxy (with session): ${vncProxyFetchResponse.statusText}`);
        }
        const vncProxyJsonResponse = await vncProxyFetchResponse.json();
        vncProxyResponseData = vncProxyJsonResponse.data;
      } else {
        console.log(`Console: Calling vncproxy via proxmox-api library (using API Token or password if configured in client)`);
        // proxmoxClientInstance ya está configurado arriba, podría usar token o pass si está en config
        vncProxyResponseData = await proxmoxClientInstance.nodes.$(targetNode).qemu.$(vmExternalId).vncproxy.$post({});
      }
 
      console.log(`Proxmox vncproxy response (port, ticket): port=${vncProxyResponseData.port}, ticket=${vncProxyResponseData.ticket ? 'present' : 'missing'}. Using API host IP: ${proxmoxApiHostForVnc} for node ${targetNode}`);
 
      if (!vncProxyResponseData.port || !vncProxyResponseData.ticket) {
        console.error(`Proxmox vncproxy response for VM ${vmExternalId} on node ${targetNode} is missing port or ticket.`);
        throw new Error('Proxmox vncproxy response was incomplete (missing port or ticket).');
      }
 
      res.json({
        type: 'proxmox',
        connectionDetails: {
          proxmoxApiHost: proxmoxApiHostForVnc,
          port: vncProxyResponseData.port,
          ticket: vncProxyResponseData.ticket,
          vmid: vmExternalId,
          node: targetNode,
          vmName: vmNameForConsole,
          pveAuthCookie: pveAuthCookie, // DEVOLVER LA COOKIE AL FRONTEND (será null si no se pudo obtener)
        }
      });
    } else if (targetHypervisor.type === 'vsphere') {
      console.log(`Console: Requesting WebMKS ticket for vSphere VM ${vmExternalId} via PyVmomi`);
      const mksTicketDetails = await callPyvmomiService('POST', `/vm/${vmExternalId}/console`, targetHypervisor, { vm_name: vmNameForConsole });
      res.json({
        type: 'vsphere',
        connectionDetails: { ...mksTicketDetails, vmName: vmNameForConsole } 
      });
    }
  } catch (error) {
    console.error(`Error getting console for VM ${vmExternalId}:`, error);
    const errorDetails = getProxmoxError(error); 
    res.status(errorDetails.code || 500).json({ error: 'Failed to get console access.', details: errorDetails.message });
  }
});
// --- WebSocket Proxy para Proxmox VNC ---
ews.app.ws('/api/proxmox-console-ws', (ws, req) => {
  const { node, vmid, port: vncPort, vncticket, proxmoxApiHost, pveAuthCookie } = req.query; // Leer pveAuthCookie

  if (!node || !vmid || !vncPort || !vncticket || !proxmoxApiHost || !pveAuthCookie) { // Hacer pveAuthCookie obligatoria aquí
    console.error('Proxy WS: Faltan parámetros en query para la consola Proxmox (incluyendo pveAuthCookie):', req.query);
    ws.close(1008, 'Faltan parámetros requeridos, incluyendo pveAuthCookie');
    return;
  }

  // Construir la URL del WebSocket de la API de Proxmox
  // La API de Proxmox en el puerto 8006 generalmente usa HTTPS/WSS.
  const proxmoxApiProtocol = 'wss'; // Forzar WSS para el puerto 8006 de la API de Proxmox
  const proxmoxTargetUrl = `${proxmoxApiProtocol}://${proxmoxApiHost}:8006/api2/json/nodes/${node}/qemu/${vmid}/vncwebsocket?port=${vncPort}&vncticket=${vncticket}`;
  
  console.log(`Proxy WS: Intentando conectar a Proxmox target: ${proxmoxTargetUrl}`);

  const wsHeaders = {};
  if (pveAuthCookie) {
    wsHeaders['Cookie'] = decodeURIComponent(pveAuthCookie);
  }

  const proxmoxWs = new WebSocket(proxmoxTargetUrl, {
    headers: wsHeaders,
    rejectUnauthorized: false // ¡CUIDADO EN PRODUCCIÓN! Solo para desarrollo si Proxmox usa certs autofirmados.
  });

  // Pipe: Frontend <-> Este Proxy <-> Proxmox
  ws.on('message', (msg) => {
    if (proxmoxWs.readyState === WebSocket.OPEN) {
      proxmoxWs.send(msg);
    }
  });

  ws.on('close', (code, reason) => {
    console.log(`Proxy WS: WebSocket del Frontend cerrado (código: ${code}, razón: ${reason ? reason.toString() : 'N/A'})`);
    if (proxmoxWs.readyState === WebSocket.OPEN || proxmoxWs.readyState === WebSocket.CONNECTING) {
      proxmoxWs.close();
    }
  });
  
  ws.on('error', (error) => {
    console.error('Proxy WS: Error en WebSocket del Frontend:', error);
    if (proxmoxWs.readyState === WebSocket.OPEN || proxmoxWs.readyState === WebSocket.CONNECTING) {
      proxmoxWs.terminate();
    }
  });

  proxmoxWs.on('open', () => {
    console.log(`Proxy WS: Conectado a Proxmox target: ${proxmoxTargetUrl}`);
  });

  proxmoxWs.on('message', (data) => {
    if (ws.readyState === WebSocket.OPEN) {
      ws.send(data);
    }
  });

  proxmoxWs.on('close', (code, reason) => {
    console.log(`Proxy WS: WebSocket de Proxmox target cerrado (código: ${code}, razón: ${reason ? reason.toString() : 'N/A'})`);
    if (ws.readyState === WebSocket.OPEN || ws.readyState === WebSocket.CONNECTING) {
      ws.close(code, reason ? reason.toString() : undefined);
    }
  });

  proxmoxWs.on('error', (error) => {
    console.error(`Proxy WS: Error en WebSocket de Proxmox target:`, error);
    if (ws.readyState === WebSocket.OPEN || ws.readyState === WebSocket.CONNECTING) {
      // Notificar al cliente que hubo un problema con la conexión al backend de Proxmox
      ws.close(1011, 'Error en la conexión proxy al servidor VNC'); 
    }
  });
});

// Helper function to extract IP addresses from Proxmox QEMU agent response
function extractIpAddressesFromAgent(agentInterfaces) {
  const ips = [];
  if (Array.isArray(agentInterfaces)) {
    for (const iface of agentInterfaces) {
      if (iface.name === 'lo' || !iface['ip-addresses']) continue; // Skip loopback or interfaces without IPs
      for (const ipAddr of iface['ip-addresses']) {
        // Prefer IPv4, non-link-local
        if (ipAddr['ip-address-type'] === 'ipv4' && ipAddr['ip-address'] && !ipAddr['ip-address'].startsWith('169.254.')) {
          ips.push(ipAddr['ip-address']);
        }
        // Optionally, add IPv6 later if needed: else if (ipAddr['ip-address-type'] === 'ipv6' && ipAddr['ip-address'] && !ipAddr['ip-address'].startsWith('fe80:'))
      }
    }
  }
  return ips;
}

// GET /api/vms - List VMs from all connected hypervisors
app.get('/api/vms', authenticate, async (req, res) => {
  console.log('--- Received GET /api/vms ---');
  let allVms = [];

  try {
    const { rows: connectedHypervisors } = await pool.query(
      `SELECT id, type, host, username, password, api_token, token_name, name as hypervisor_name, vsphere_subtype
       FROM hypervisors WHERE status = 'connected'`
    );
    console.log(`Found ${connectedHypervisors.length} connected hypervisors.`);

    for (const hypervisor of connectedHypervisors) {
      console.log(`Fetching VMs from ${hypervisor.type} hypervisor: ${hypervisor.host} (ID: ${hypervisor.id})`);
      try {
        if (hypervisor.type === 'proxmox') {
          const [dbHost, dbPortStr] = hypervisor.host.split(':');
          const port = dbPortStr ? parseInt(dbPortStr, 10) : 8006;
          const cleanHost = dbHost;
          let proxmoxConfig = {
            host: cleanHost, port: port, username: hypervisor.username,
            timeout: 10000, rejectUnauthorized: false
          };

          if (hypervisor.token_name && hypervisor.api_token) {
            proxmoxConfig.tokenID = `${hypervisor.username}!${hypervisor.token_name}`;
            proxmoxConfig.tokenSecret = hypervisor.api_token;
          } else if (hypervisor.password) { // Necesitarás obtener password en la query de connectedHypervisors
            proxmoxConfig.password = hypervisor.password;
          } // Si no hay credenciales, fallará.

          const proxmox = proxmoxApi(proxmoxConfig);
          const vmResources = await proxmox.cluster.resources.$get({ type: 'vm' }).catch(e => {
            console.error(`Error fetching Proxmox VM resources for ${hypervisor.host}: ${e.message}`);
            return [];
          });

          for (const vm of vmResources) {
            let ipAddress = null;
            if (vm.status === 'running' && vm.agent === 1) { // Check if agent is enabled and VM is running
              try {
                const agentNetInfo = await proxmox.nodes.$(vm.node).qemu.$(vm.vmid).agent('network-get-interfaces').$get({timeout: 2000});
                const ips = extractIpAddressesFromAgent(agentNetInfo?.result);
                if (ips.length > 0) ipAddress = ips[0];
              } catch (agentError) {
                // console.warn(`Could not get IP for Proxmox VM ${vm.vmid} via agent: ${agentError.message}`);
              }
            }
            allVms.push({
              id: vm.vmid.toString(), name: vm.name, status: vm.status, nodeName: vm.node,
              specs: {
                cpu: vm.maxcpu, memory: Math.round(vm.maxmem / (1024 * 1024)),
                disk: Math.round(vm.maxdisk / (1024 * 1024 * 1024)),
              },
              hypervisorType: 'proxmox', hypervisorId: hypervisor.id, createdAt: new Date(vm.uptime ? Date.now() - (vm.uptime * 1000) : Date.now()), // Approximate createdAt from uptime
              ipAddress: ipAddress,
            });
          }
        } else if (hypervisor.type === 'vsphere') {
          console.log(`Fetching VMs from vSphere hypervisor ${hypervisor.id} via PyVmomi microservice`);
          try {
            const pyvmomiVmsRaw = await callPyvmomiService('GET', '/vms', hypervisor);
            if (Array.isArray(pyvmomiVmsRaw)) {
              const vsphereVms = pyvmomiVmsRaw.map(vm => ({
                id: vm.uuid, // Use UUID from PyVmomi as the primary ID
                name: vm.name,
                status: vm.power_state === 'poweredOn' ? 'running' : (vm.power_state === 'poweredOff' ? 'stopped' : vm.power_state.toLowerCase()),
                nodeName: hypervisor.hypervisor_name, // Simplified, actual ESXi host per VM needs more detail from PyVmomi
                specs: {
                  cpu: vm.cpu_count || 0,
                  memory: vm.memory_mb || 0,
                  disk: vm.disk_gb || 0,
                  os: vm.guest_os,
                },
                hypervisorType: 'vsphere',
                hypervisorId: hypervisor.id,
                createdAt: new Date(), // Placeholder, PyVmomi might provide creation date
                // Nuevos campos para vSphere
                hostname: vm.hostname,
                vmware_tools_status: vm.vmware_tools_status,
                ipAddress: vm.ip_address, // Asegurarse que el listado también lo devuelva si es necesario para la card
              }));
              allVms = allVms.concat(vsphereVms);
              console.log(`Fetched ${vsphereVms.length} VMs from vSphere ${hypervisor.host} via PyVmomi`);
            } else {
              console.warn(`Unexpected response for vSphere VMs from PyVmomi microservice for ${hypervisor.host}:`, pyvmomiVmsRaw);
            }
          } catch (pyVmomiError) {
            console.error(`Error fetching VMs from vSphere ${hypervisor.id} via PyVmomi:`, pyVmomiError.details?.error || pyVmomiError.message);
          }
        }
      } catch (hypervisorError) {
        console.error(`Error fetching VMs from hypervisor ${hypervisor.id} (${hypervisor.host}):`, hypervisorError.message);
      }
    }
    console.log(`Total VMs fetched: ${allVms.length}`);
    res.json(allVms);
  } catch (dbError) {
    console.error('Error retrieving connected hypervisors from DB:', dbError);
    res.status(500).json({ error: 'Failed to retrieve hypervisor list' });
  }
});

// GET /api/vms/:id - Get details for a single VM
app.get('/api/vms/:id', authenticate, async (req, res) => {
  const { id: vmExternalId } = req.params; // Proxmox vmid or vSphere UUID
  console.log(`--- Received GET /api/vms/${vmExternalId} ---`);

  let targetHypervisor = null;
  let targetNode = null; // For Proxmox
  let proxmoxClientInstance = null;

  try {
    // --- Step 1: Fetch VM record from local database (if it exists) ---
    // This is to get DB-specific fields like ticket, client, description, and the hypervisor_id
    // We assume vmExternalId is the hypervisor_vm_id (Proxmox VMID or vSphere UUID)
    console.log(`VMDetails: Attempting to find VM record in DB for hypervisor_vm_id = ${vmExternalId}`);
    const { rows: [dbVmRecord] } = await pool.query(
      `SELECT vm.*, fc.name as final_client_name 
       FROM virtual_machines vm 
       LEFT JOIN final_clients fc ON vm.final_client_id = fc.id 
       WHERE vm.hypervisor_vm_id = $1`, [vmExternalId]);

    if (!dbVmRecord) {
      console.log(`VMDetails: No record found in DB for hypervisor_vm_id = ${vmExternalId}. Will attempt to find on connected hypervisors.`);
    }

    // --- Step 2: Find the VM on a connected hypervisor and get live data ---
    const { rows: connectedHypervisors } = await pool.query(
      `SELECT id, type, host, username, password, api_token, token_name, name as hypervisor_name, vsphere_subtype, status
       FROM hypervisors WHERE status = 'connected'`
    );

    let vmFoundOnHypervisor = false;
    let hypervisorData = {}; // To store data fetched from hypervisor


    // Iterate through connected hypervisors to find the VM
    for (const hypervisor of connectedHypervisors) {
      console.log(`VMDetails: Checking hypervisor ${hypervisor.id} (${hypervisor.name}) of type ${hypervisor.type} for VM ${vmExternalId}`);
      try {
      if (hypervisor.type === 'proxmox') {
        const [dbHost, dbPortStr] = hypervisor.host.split(':');
        const port = dbPortStr ? parseInt(dbPortStr, 10) : 8006;
        const cleanHost = dbHost;
        proxmoxClientInstance = proxmoxApi({ host: cleanHost, port: port, username: hypervisor.username, tokenID: `${hypervisor.username}!${hypervisor.token_name}`, tokenSecret: hypervisor.api_token, timeout: 10000, rejectUnauthorized: false });

      // Find the node for the VM first
      const vmResources = await proxmoxClientInstance.cluster.resources.$get({ type: 'vm' });
      const foundVmResource = vmResources.find(vm => vm.vmid.toString() === vmExternalId);
      if (!foundVmResource) {
        // Not on this Proxmox hypervisor's cluster resources, continue to next hypervisor
        console.log(`VMDetails: Proxmox VM ${vmExternalId} not found on cluster resources of hypervisor ${hypervisor.id}.`);
        continue;
      }
        targetNode = foundVmResource.node;
        targetHypervisor = hypervisor; // Found it!
        console.log(`VMDetails: Found Proxmox VM ${vmExternalId} on node ${targetNode} of hypervisor ${targetHypervisor.id}`);

      const vmConfig = await proxmoxClientInstance.nodes.$(targetNode).qemu.$(vmExternalId).config.$get();
      const vmStatus = await proxmoxClientInstance.nodes.$(targetNode).qemu.$(vmExternalId).status.current.$get();
      
      let ipAddress = null;
      let ipAddresses = [];
      if (vmStatus.status === 'running' && vmStatus.agent === 1) { // Check if agent is enabled and VM is running
        try {
          const agentNetInfo = await proxmoxClientInstance.nodes.$(targetNode).qemu.$(vmExternalId).agent('network-get-interfaces').$get({timeout: 3000});
          ipAddresses = extractIpAddressesFromAgent(agentNetInfo?.result);
          if (ipAddresses.length > 0) ipAddress = ipAddresses[0];
        } catch (agentError) {
          console.warn(`Could not get IP for Proxmox VM ${vmExternalId} details via agent: ${agentError.message}`);
        }
      }
      hypervisorData = {
        name: vmConfig.name, // Name from hypervisor
        status: vmStatus.status,
        nodeName: targetNode, // Node where it runs
        ipAddress: ipAddress,
        ipAddresses: ipAddresses,
        specs: { // Specs from Proxmox
            cpu: vmConfig.cores * (vmConfig.sockets || 1),
            memory: Math.round(vmConfig.memory / (1024 * 1024)), // MB
            disk: Math.round(vmConfig.maxdisk / (1024 * 1024 * 1024)), // GB
            os: vmConfig.ostype,
          },
        tags: vmConfig.tags ? vmConfig.tags.split(';') : [],
      };
        vmFoundOnHypervisor = true; // Found on this hypervisor
        break; // Stop searching
      } else if (hypervisor.type === 'vsphere') {
      // This endpoint should return comprehensive details: name, power_state, guest_os, ip, uuid,
      // cpu_count, memory_mb, disk details (capacity, datastore), network details, host, etc.
      try {
        const pyvmomiVmDetails = await callPyvmomiService('GET', `/vm/${vmExternalId}/details`, hypervisor);
        // If callPyvmomiService returns a 404 (VM not found on this vSphere), it will throw an error
        // and we'll catch it below, then continue to the next hypervisor.
        
        const vsphereIps = [];
        if (pyvmomiVmDetails.ip_address && !vsphereIps.includes(pyvmomiVmDetails.ip_address)) {
            vsphereIps.push(pyvmomiVmDetails.ip_address);
        }
        targetHypervisor = hypervisor; // Found it!
        console.log(`VMDetails: Found vSphere VM ${vmExternalId} on hypervisor ${targetHypervisor.id}`);
        hypervisorData = {
          name: pyvmomiVmDetails.name,
          nodeName: pyvmomiVmDetails.host_name || targetHypervisor.hypervisor_name,
          status: pyvmomiVmDetails.power_state === 'poweredOn' ? 'running' : (pyvmomiVmDetails.power_state === 'poweredOff' ? 'stopped' : pyvmomiVmDetails.power_state.toLowerCase()),
          ipAddress: pyvmomiVmDetails.ip_address || null,
          ipAddresses: vsphereIps, 
          specs: {
            cpu: pyvmomiVmDetails.cpu_count || 0,
            memory: pyvmomiVmDetails.memory_mb || 0,
            disk: pyvmomiVmDetails.disk_gb || 0, 
            os: pyvmomiVmDetails.guest_os || 'Unknown',
          },
          moid: pyvmomiVmDetails.moid,
          hostname: pyvmomiVmDetails.hostname,
          vmwareToolsStatus: pyvmomiVmDetails.vmware_tools_status, 
          tags: [], 
        };
        vmFoundOnHypervisor = true; // Found on this hypervisor
        break; // Stop searching
      } catch (pyVmomiError) {
        if (pyVmomiError.status === 404) {
          console.log(`VMDetails: vSphere VM ${vmExternalId} not found on hypervisor ${hypervisor.id}.`);
        } else {
          console.warn(`VMDetails: Error fetching vSphere VM ${vmExternalId} details from hypervisor ${hypervisor.id}:`, pyVmomiError.message);
        }
        // Do NOT re-throw here if it's a 404, let the loop continue to check other hypervisors
        // If it's another error (e.g., 500 from Python service), we might also want to continue or handle differently.
        // For now, we continue.
      }
    }
    } catch (hypervisorCheckError) {
        console.warn(`VMDetails: Error checking hypervisor ${hypervisor.id} (${hypervisor.name}) for VM ${vmExternalId}:`, hypervisorCheckError.message);
        // Continue to the next hypervisor if checking this one fails
    }
    } // End of hypervisor loop

    if (!vmFoundOnHypervisor) {
      // If not found in DB and not found on any connected hypervisor
      if (!dbVmRecord) {
        return res.status(404).json({ error: `VM with external ID ${vmExternalId} not found in database or on any connected hypervisor.` });
      }
      // If it was in DB, but not found live (e.g., hypervisor disconnected or VM deleted from hypervisor)
      // Return DB data with a warning.
      console.warn(`VMDetails: VM ${vmExternalId} found in DB but not on any connected hypervisor. Returning DB data.`);
      const dbOnlyVmDetails = {
        id: dbVmRecord.hypervisor_vm_id,
        databaseId: dbVmRecord.id,
        name: dbVmRecord.name,
        description: dbVmRecord.description,
        hypervisorId: dbVmRecord.hypervisor_id,
        hypervisorType: (await pool.query('SELECT type FROM hypervisors WHERE id = $1', [dbVmRecord.hypervisor_id])).rows[0]?.type || 'unknown',
        nodeName: null,
        status: dbVmRecord.status, // Could be stale
        specs: { cpu: dbVmRecord.cpu_cores, memory: dbVmRecord.memory_mb, disk: dbVmRecord.disk_gb, os: dbVmRecord.os },
        createdAt: dbVmRecord.created_at,
        ticket: dbVmRecord.ticket,
        finalClientId: dbVmRecord.final_client_id,
        finalClientName: dbVmRecord.final_client_name,
        tags: dbVmRecord.tags || [],
        ipAddress: null,
        ipAddresses: [],
        warning: "VM not found on connected hypervisors; live data unavailable. Displaying stored data."
      };
      return res.json(dbOnlyVmDetails);
    }


    // --- Step 3: Merge DB data with Hypervisor data ---
    if (!dbVmRecord) {
      // VM found on hypervisor but not in local DB (unmanaged VM)
      console.warn(`VM ${vmExternalId} found on hypervisor ${targetHypervisor.id} but not in local DB. Returning live data only.`);
      return res.json({
        id: vmExternalId, // hypervisor_vm_id
        name: hypervisorData.name || vmExternalId,
        description: hypervisorData.description || '',
        hypervisorId: targetHypervisor.id,
        hypervisorType: targetHypervisor.type,
        nodeName: hypervisorData.nodeName || null,
        status: hypervisorData.status || 'unknown',
        specs: hypervisorData.specs || { cpu: 0, memory: 0, disk: 0, os: 'Unknown' },
        createdAt: hypervisorData.created_at ? new Date(hypervisorData.created_at) : new Date(0),
        ipAddress: hypervisorData.ipAddress || null,
        ipAddresses: hypervisorData.ipAddresses || [],
        moid: hypervisorData.moid,
        hostname: hypervisorData.hostname,
        vmwareToolsStatus: hypervisorData.vmwareToolsStatus,
        tags: hypervisorData.tags || [],
        // No ticket, finalClient info as it's not in DB
      });
    }

    // VM found in DB and on a connected hypervisor: Merge data
    // DB data is primary for some fields, hypervisor data updates/complements it
    const finalVmDetails = {
      id: dbVmRecord.hypervisor_vm_id,
      databaseId: dbVmRecord.id,
      name: hypervisorData.name || dbVmRecord.name, // Prefer live name
      description: dbVmRecord.description || hypervisorData.description, // Prefer DB, fallback to live (e.g. vSphere annotation)
      hypervisorId: dbVmRecord.hypervisor_id,
      hypervisorType: targetHypervisor.type,
      nodeName: hypervisorData.nodeName || null,
      status: hypervisorData.status || dbVmRecord.status, // Prefer live status
      specs: {
        cpu: hypervisorData.specs?.cpu || dbVmRecord.cpu_cores || 0, // Prefer live specs
        memory: hypervisorData.specs?.memory || dbVmRecord.memory_mb || 0,
        disk: hypervisorData.specs?.disk || dbVmRecord.disk_gb,
        os: hypervisorData.specs?.os || dbVmRecord.os,
      },
      createdAt: dbVmRecord.created_at, // DB creation time is authoritative
      ticket: dbVmRecord.ticket,
      finalClientId: dbVmRecord.final_client_id,
      finalClientName: dbVmRecord.final_client_name,
      tags: dbVmRecord.tags || hypervisorData.tags || [], // Prefer DB tags, merge or fallback
      ipAddress: hypervisorData.ipAddress || null,
      ipAddresses: hypervisorData.ipAddresses || [],
      moid: hypervisorData.moid,
      hostname: hypervisorData.hostname,
      vmwareToolsStatus: hypervisorData.vmwareToolsStatus,
    };

    res.json(finalVmDetails);
  } catch (error) {
    console.error(`Error fetching details for VM ${vmExternalId}:`, error);
    let errorDetails;
    if (targetHypervisor?.type === 'proxmox') {
        errorDetails = getProxmoxError(error);
    } else if (targetHypervisor?.type === 'vsphere') {
        errorDetails = { code: error.status || 500, message: error.details?.error || error.message || `Failed to retrieve vSphere VM details for ${vmExternalId}` };
    } else {
        errorDetails = { code: 500, message: error.message || `Failed to retrieve VM details for ${vmExternalId}` };
    }
    res.status(errorDetails.code || 500).json({
      error: `Failed to retrieve details for VM ${vmExternalId}.`,
      details: errorDetails.message,
      suggestion: errorDetails.suggestion
    });
  }
});


// GET /api/vms/:id/metrics - Get current performance metrics for a single VM
app.get('/api/vms/:id/metrics', authenticate, async (req, res) => {
  const { id: vmExternalId } = req.params; // Proxmox vmid or vSphere UUID
  console.log(`--- Received GET /api/vms/${vmExternalId}/metrics ---`);

  let targetHypervisor = null;
  let targetNode = null; // For Proxmox
  let proxmoxClientInstance = null;

  try {
    // --- Step 1: Find the VM's Hypervisor (Iterate or DB lookup) ---
    const { rows: connectedHypervisors } = await pool.query(
      `SELECT id, type, host, username, password, api_token, token_name, name as hypervisor_name, vsphere_subtype
       FROM hypervisors WHERE status = 'connected'`
    );
    let vmFoundOnHypervisor = false;
    for (const hypervisor of connectedHypervisors) {
      if (hypervisor.type === 'proxmox') {
        // ... (Proxmox VM finding logic)
        const [dbHost, dbPortStr] = hypervisor.host.split(':');
        const port = dbPortStr ? parseInt(dbPortStr, 10) : 8006;
        const cleanHost = dbHost;
        const proxmoxConfig = {
          host: cleanHost, port: port, username: hypervisor.username,
          tokenID: `${hypervisor.username}!${hypervisor.token_name}`,
          tokenSecret: hypervisor.api_token, timeout: 5000, rejectUnauthorized: false
        };
        proxmoxClientInstance = proxmoxApi(proxmoxConfig);
        try {
          const vmResources = await proxmoxClientInstance.cluster.resources.$get({ type: 'vm' });
          const foundVm = vmResources.find(vm => vm.vmid.toString() === vmExternalId);
          if (foundVm) {
            targetHypervisor = hypervisor;
            targetNode = foundVm.node;
            vmFoundOnHypervisor = true;
            break;
          }
        } catch (findError) { /* ignore */ }
      } else if (hypervisor.type === 'vsphere') {
        if (vmExternalId.length === 36 && vmExternalId.includes('-')) { // Basic UUID check
            targetHypervisor = hypervisor;
            vmFoundOnHypervisor = true;
            break;
        }
      }
    }

    if (!vmFoundOnHypervisor || !targetHypervisor) {
      return res.status(404).json({ error: `VM ${vmExternalId} not found for metrics.` });
    }

    // --- Step 2: Get VM Metrics ---
    let metrics;
    if (targetHypervisor.type === 'proxmox') {
      // ... (Proxmox metrics logic - Mantenida como estaba)
      const vmStatus = await proxmoxClientInstance.nodes.$(targetNode).qemu.$(vmExternalId).status.current.$get();
      metrics = {
        cpu: (vmStatus.cpu || 0) * 100,
        memory: vmStatus.maxmem > 0 ? (vmStatus.mem / vmStatus.maxmem) * 100 : 0,
        disk: 0, // Placeholder
        network: { in: vmStatus.netin || 0, out: vmStatus.netout || 0, },
        uptime: vmStatus.uptime || 0,
        raw: { /* ... */ }
      };
    } else if (targetHypervisor.type === 'vsphere') {
      console.log(`Fetching metrics for vSphere VM ${vmExternalId} via PyVmomi microservice`);
      // TODO: PYVMOMI: Implement '/vm/<vm_uuid>/metrics' endpoint in app.py
      // This endpoint should use pyVmomi's PerformanceManager to get CPU, memory, disk, network usage.
      try {
        const pyvmomiMetrics = await callPyvmomiService('GET', `/vm/${vmExternalId}/metrics`, targetHypervisor);
        // Map pyvmomiMetrics to the structure expected by the frontend
        metrics = {
          cpu: pyvmomiMetrics.cpu_usage_percent || 0,
          memory: pyvmomiMetrics.memory_usage_percent || 0,
          disk: pyvmomiMetrics.disk_usage_percent || 0, // Placeholder if not available
          network: {
            in: pyvmomiMetrics.network_rx_bytes || 0, // Or rate if available
            out: pyvmomiMetrics.network_tx_bytes || 0, // Or rate if available
          },
          uptime: pyvmomiMetrics.uptime_seconds || 0,
          raw: pyvmomiMetrics.raw_stats || {}, // Pass through any raw stats
        };
      } catch (pyVmomiError) {
        console.error(`Error fetching vSphere VM metrics for ${vmExternalId} via PyVmomi:`, pyVmomiError.details?.error || pyVmomiError.message);
        // Return placeholder metrics on error or re-throw
        metrics = { cpu: 0, memory: 0, disk: 0, network: { in: 0, out: 0 }, uptime: 0, error: "Failed to load metrics via PyVmomi" };
      }
    } else {
      return res.status(500).json({ error: 'Inconsistent state for metrics.' });
    }
    res.json(metrics);
  } catch (error) {
    console.error(`Error fetching metrics for VM ${vmExternalId}:`, error);
    // Generic error handling
    res.status(500).json({ error: `Failed to retrieve metrics for VM ${vmExternalId}.`, details: error.message });
  }
});


// Helper function to get authenticated proxmox client (kept for Proxmox logic)
async function getProxmoxClient(hypervisorId) {
  const { rows: [hypervisor] } = await pool.query(
    `SELECT id, type, host, username, api_token, token_name, status
     FROM hypervisors WHERE id = $1`,
    [hypervisorId]
  );

  if (!hypervisor) throw new Error('Hypervisor not found');
  if (hypervisor.status !== 'connected') throw new Error('Hypervisor not connected');
  if (hypervisor.type !== 'proxmox') throw new Error('Not a Proxmox hypervisor');

  const [dbHost, dbPortStr] = hypervisor.host.split(':');
  const port = dbPortStr ? parseInt(dbPortStr, 10) : 8006;
  const cleanHost = dbHost;

  const proxmoxConfig = {
    host: cleanHost, port: port, username: hypervisor.username,
    timeout: 10000, rejectUnauthorized: false
  };

  if (hypervisor.token_name && hypervisor.api_token) {
    // Usar token API
    proxmoxConfig.tokenID = `${hypervisor.username}!${hypervisor.token_name}`;
    proxmoxConfig.tokenSecret = hypervisor.api_token;
  } else if (hypervisor.api_token) { // Si no hay token_name, api_token es la contraseña
    proxmoxConfig.password = hypervisor.api_token;
  } // Si no hay ni token ni contraseña, la librería fallará, lo cual es esperado.
  return proxmoxApi(proxmoxConfig);
}

// POST /api/vms/:id/console - Get console access details
app.post('/api/vms/:id/console', authenticate, async (req, res) => {
  const { id: vmExternalId } = req.params; // Proxmox vmid or vSphere UUID
  console.log(`--- Received POST /api/vms/${vmExternalId}/console ---`);

  let targetHypervisor = null;
  let targetNode = null; // For Proxmox
  let proxmoxClientInstance = null;
  let vmNameForConsole = vmExternalId; // Default name

  try {
<<<<<<< HEAD
    // Step 1: Find the VM's Hypervisor and basic info
    // Similar logic to /action or /details route to find the VM
    const { rows: connectedHypervisors } = await pool.query(
      `SELECT id, type, host, username, api_token, token_name, name as hypervisor_name 
       FROM hypervisors WHERE status = 'connected'`
=======
    const { rows: [hypervisorInfo] } = await pool.query(
      'SELECT id, type, name, status, host, username, password, api_token, token_name, vsphere_subtype FROM hypervisors WHERE id = $1',
      [id]
>>>>>>> 5687d72e
    );

    let vmFoundOnHypervisor = false;

    for (const hypervisor of connectedHypervisors) {
      if (hypervisor.type === 'proxmox') {
        const [dbHost, dbPortStr] = hypervisor.host.split(':');
        const port = dbPortStr ? parseInt(dbPortStr, 10) : 8006;
        const cleanHost = dbHost; // This is the Proxmox API host
        
        // Configurar proxmoxClientInstance para la llamada a vncproxy (puede usar token API)
        const proxmoxConfigForVncProxy = {
          host: cleanHost, port: port, username: hypervisor.username,
          timeout: 10000, rejectUnauthorized: false
        };
        if (hypervisor.token_name && hypervisor.api_token) {
          proxmoxConfigForVncProxy.tokenID = `${hypervisor.username}!${hypervisor.token_name}`;
          proxmoxConfigForVncProxy.tokenSecret = hypervisor.api_token;
        } else if (hypervisor.api_token) { // Si no hay token_name, api_token es la contraseña
          // Aunque vncproxy podría funcionar con contraseña, el login para PVEAuthCookie es más robusto
          // proxmoxConfigForVncProxy.password = hypervisor.api_token; // Podría añadirse si se quiere que vncproxy use pass
          // proxmoxClientInstance se usará si el login para cookie falla o no es necesario.
        }
        // console.log("proxmoxConfigForVncProxy",proxmoxConfigForVncProxy) // Debug
        proxmoxClientInstance = proxmoxApi(proxmoxConfigForVncProxy);

        try {
          const vmResources = await proxmoxClientInstance.cluster.resources.$get({ type: 'vm' });
          const foundVm = vmResources.find(vm => vm.vmid.toString() === vmExternalId);
          if (foundVm) {
            targetHypervisor = hypervisor; // Guardar el objeto completo del hipervisor
            targetNode = foundVm.node;
            vmNameForConsole = foundVm.name || vmExternalId;
            vmFoundOnHypervisor = true;
            console.log(`Console: Found Proxmox VM ${vmExternalId} on node ${targetNode} of hypervisor ${hypervisor.id}`);
            break;
          }
        } catch (findError) {
          console.warn(`Console: Could not check Proxmox hypervisor ${hypervisor.id} for VM ${vmExternalId}:`, findError.message);
        }
      } else if (hypervisor.type === 'vsphere') {
        const { rows: [dbVm] } = await pool.query('SELECT name FROM virtual_machines WHERE hypervisor_vm_id = $1 AND hypervisor_id = $2', [vmExternalId, hypervisor.id]);
        if (dbVm) {
            vmNameForConsole = dbVm.name;
        }
        if (vmExternalId.length === 36 && vmExternalId.includes('-')) {
          targetHypervisor = hypervisor;
          vmFoundOnHypervisor = true;
          console.log(`Console: Assuming VM ${vmExternalId} is vSphere on hypervisor ${hypervisor.id}. Name: ${vmNameForConsole}`);
          break;
        }
      }
    }

    if (!vmFoundOnHypervisor || !targetHypervisor) {
      return res.status(404).json({ error: `VM ${vmExternalId} not found on any suitable connected hypervisor for console access.` });
    }

    // Step 2: Get console details based on hypervisor type
    if (targetHypervisor.type === 'proxmox') {
      const proxmoxApiHostForVnc = targetHypervisor.host.split(':')[0];
      const proxmoxApiPort = targetHypervisor.host.split(':')[1] || '8006';
      const baseProxmoxUrl = `https://${proxmoxApiHostForVnc}:${proxmoxApiPort}`;

      let pveAuthCookie = null;
      let csrfPreventionToken = null;

      const proxmoxUsernameForLogin = targetHypervisor.username;
      // Si no hay token_name, api_token es la contraseña.
      const proxmoxPasswordForLogin = targetHypervisor.token_name ? null : targetHypervisor.api_token;

      if (!proxmoxPasswordForLogin) { 
        console.warn("Console: Proxmox password (from api_token field) not available for login. Cannot perform login to get PVEAuthCookie. WebSocket proxy will likely fail if cookie is required.");
      } else {
        const loginUrl = `${baseProxmoxUrl}/api2/json/access/ticket`;
        console.log(`Console: Attempting login to Proxmox at ${loginUrl} for user ${proxmoxUsernameForLogin} to get session cookie.`);
        try {
          const loginResponse = await fetch(loginUrl, {
            method: 'POST',
            headers: {
              'Content-Type': 'application/x-www-form-urlencoded',
            },
            body: new URLSearchParams({
              username: proxmoxUsernameForLogin,
              password: proxmoxPasswordForLogin, 
            }).toString(),
            agent: new https.Agent({ rejectUnauthorized: false })
          });

          if (!loginResponse.ok) {
            const errorText = await loginResponse.text();
            console.error(`Console: Proxmox login failed: ${loginResponse.status} ${loginResponse.statusText}`, errorText);
          } else {
            const loginData = await loginResponse.json();
            csrfPreventionToken = loginData.data.CSRFPreventionToken;
            const setCookieHeader = loginResponse.headers.get('set-cookie');
            if (setCookieHeader) {
              const authCookieString = setCookieHeader.split(',').map(c => c.trim()).find(cookie => cookie.startsWith('PVEAuthCookie='));
              if (authCookieString) {
                pveAuthCookie = authCookieString.split(';')[0].trim();
                console.log(`Console: PVEAuthCookie obtained from login: ${pveAuthCookie}`);
              }
            }
            if (!pveAuthCookie || !csrfPreventionToken) {
               console.warn("Console: PVEAuthCookie or CSRFPreventionToken not fully obtained after Proxmox login attempt.");
            }
          }
        } catch (loginError) {
          console.error("Console: Error during Proxmox login for session cookie:", loginError);
        }
      }

      let vncProxyResponseData;
      if (pveAuthCookie && csrfPreventionToken) {
        const vncProxyUrl = `${baseProxmoxUrl}/api2/json/nodes/${targetNode}/qemu/${vmExternalId}/vncproxy`;
        console.log(`Console: Calling vncproxy via fetch with session: POST ${vncProxyUrl}`);
        const vncProxyFetchOptions = {
          method: 'POST',
          headers: {
            'Content-Type': 'application/json',
            'Cookie': pveAuthCookie, 
            'CSRFPreventionToken': csrfPreventionToken 
          },
          body: JSON.stringify({}),
          agent: new https.Agent({ rejectUnauthorized: false })
        };
        const vncProxyFetchResponse = await fetch(vncProxyUrl, vncProxyFetchOptions);
        if (!vncProxyFetchResponse.ok) {
          const errorText = await vncProxyFetchResponse.text();
          console.error(`Console: vncproxy fetch call (with session) failed: ${vncProxyFetchResponse.status} ${vncProxyFetchResponse.statusText}`, errorText);
          throw new Error(`Failed to call vncproxy (with session): ${vncProxyFetchResponse.statusText}`);
        }
        const vncProxyJsonResponse = await vncProxyFetchResponse.json();
        vncProxyResponseData = vncProxyJsonResponse.data;
      } else {
        console.log(`Console: Calling vncproxy via proxmox-api library (using API Token or password if configured in client)`);
        // proxmoxClientInstance ya está configurado arriba, podría usar token o pass si está en config
        vncProxyResponseData = await proxmoxClientInstance.nodes.$(targetNode).qemu.$(vmExternalId).vncproxy.$post({});
      }
 
      console.log(`Proxmox vncproxy response (port, ticket): port=${vncProxyResponseData.port}, ticket=${vncProxyResponseData.ticket ? 'present' : 'missing'}. Using API host IP: ${proxmoxApiHostForVnc} for node ${targetNode}`);
 
      if (!vncProxyResponseData.port || !vncProxyResponseData.ticket) {
        console.error(`Proxmox vncproxy response for VM ${vmExternalId} on node ${targetNode} is missing port or ticket.`);
        throw new Error('Proxmox vncproxy response was incomplete (missing port or ticket).');
      }
 
      res.json({
        type: 'proxmox',
        connectionDetails: {
          proxmoxApiHost: proxmoxApiHostForVnc,
          port: vncProxyResponseData.port,
          ticket: vncProxyResponseData.ticket,
          vmid: vmExternalId,
          node: targetNode,
          vmName: vmNameForConsole,
          pveAuthCookie: pveAuthCookie, // DEVOLVER LA COOKIE AL FRONTEND (será null si no se pudo obtener)
        }
      });
    } else if (targetHypervisor.type === 'vsphere') {
      console.log(`Console: Requesting WebMKS ticket for vSphere VM ${vmExternalId} via PyVmomi`);
      const mksTicketDetails = await callPyvmomiService('POST', `/vm/${vmExternalId}/console`, targetHypervisor, { vm_name: vmNameForConsole });
      res.json({
        type: 'vsphere',
        connectionDetails: { ...mksTicketDetails, vmName: vmNameForConsole } 
      });
    }
  } catch (error) {
    console.error(`Error getting console for VM ${vmExternalId}:`, error);
    const errorDetails = getProxmoxError(error); 
    res.status(errorDetails.code || 500).json({ error: 'Failed to get console access.', details: errorDetails.message });
  }
});

//Get the hypervisor info from the request body
app.get('/api/hypervisors/:id/storage', authenticate, async (req, res) => {
  const { id } = req.params;
  try {
    const { rows: [hypervisorInfo] } = await pool.query(
      'SELECT id, name, type, status, host, username, password, api_token, token_name, vsphere_subtype FROM hypervisors WHERE id = $1',
      [id]
    );

    if (!hypervisorInfo) return res.status(404).json({ error: 'Hypervisor not found.' });
    if (hypervisorInfo.status !== 'connected') return res.status(409).json({ error: `Hypervisor ${hypervisorInfo.name} not connected.` });

    let formattedStorage = [];

    if (hypervisorInfo.type === 'proxmox') {
      const proxmox = await getProxmoxClient(id);
      const nodes = await proxmox.nodes.$get().catch(e => {
        console.error(`Proxmox nodes fetch error for storage list on hypervisor ${id}: ${e.message}`);
        return [];
      });

      const primaryNodeName = nodes.length > 0 ? nodes[0].node : null;

      if (!primaryNodeName) {
        console.warn(`Hypervisor ${id} (Proxmox) - No nodes found for storage details. Storage list will be basic.`);
        // Fallback to basic storage list if no node is available
        const basicStorageList = await proxmox.storage.$get().catch(() => []);
        formattedStorage = basicStorageList.map(s => ({
          id: s.storage, name: s.storage, type: s.type,
          size: 0, used: 0, available: 0, // No detailed info
          path: s.path, content: s.content,
        }));
      } else {
        const storageListFromApi = await proxmox.storage.$get().catch(() => []);
        formattedStorage = await Promise.all(storageListFromApi.map(async (s) => {
          try {
            const storageStatus = await proxmox.nodes.$(primaryNodeName).storage.$(s.storage).status.$get();
            return {
              id: s.storage, name: s.storage, type: s.type,
              size: storageStatus.total || 0, used: storageStatus.used || 0, available: storageStatus.avail || 0,
              path: s.path, content: s.content,
            };
          } catch (statusError) {
            console.warn(`Error fetching status for storage ${s.storage} on node ${primaryNodeName} (for /storage endpoint): ${statusError.message}`);
            return { id: s.storage, name: s.storage, type: s.type, size: 0, used: 0, available: 0, path: s.path, content: s.content, error: "Failed to get status" };
          }
        }));
      }
    } else if (hypervisorInfo.type === 'vsphere') {
      console.log(`Fetching vSphere storage (datastores) for ${id} via PyVmomi microservice`);
      // TODO: PYVMOMI: Implement '/datastores' endpoint in app.py
      // This endpoint should list all datastores with name, type, capacity, free_space.
      try {
        const pyvmomiDatastores = await callPyvmomiService('GET', '/datastores', hypervisorInfo);
        if (Array.isArray(pyvmomiDatastores)) {
          formattedStorage = pyvmomiDatastores.map(ds => ({
            id: ds.moid || ds.name, // Use MOID if available
            name: ds.name,
            type: ds.type, // e.g., "VMFS", "NFS"
            size: ds.capacity_bytes || 0,
            used: (ds.capacity_bytes || 0) - (ds.free_space_bytes || 0),
            available: ds.free_space_bytes || 0,
            path: null, // Not typically relevant for vSphere datastores
          }));
        } else {
            console.warn("PyVmomi /datastores did not return an array:", pyvmomiDatastores);
        }
      } catch (pyVmomiError) {
        console.error(`Error fetching vSphere datastores via PyVmomi for ${id}:`, pyVmomiError.details?.error || pyVmomiError.message);
        return res.status(pyVmomiError.status || 500).json({ error: 'Failed to retrieve vSphere datastores via PyVmomi', details: pyVmomiError.details?.error || pyVmomiError.message });
      }
    } else {
      return res.status(400).json({ error: `Unsupported hypervisor type: ${hypervisorInfo.type}` });
    }
    res.json(formattedStorage);
  } catch (error) {
    console.error(`Error fetching storage for hypervisor ${id}:`, error);
    res.status(500).json({ error: 'Failed to retrieve storage', details: error.message });
  }
});

// Helper function to fetch VM Templates from vSphere (now via PyVmomi)
async function fetchVSphereVMTemplates(hypervisor) { // Pass full hypervisor object
  console.log(`vSphere Templates: Fetching VM templates for ${hypervisor.id} via PyVmomi`);
  // TODO: PYVMOMI: Implement '/templates' endpoint in app.py
  // This endpoint should list VMs marked as templates, returning name, uuid, disk size, etc.
  try {
    const pyvmomiTemplates = await callPyvmomiService('GET', '/templates', hypervisor);
    if (Array.isArray(pyvmomiTemplates)) {
      return pyvmomiTemplates.map(tmpl => ({
        id: tmpl.uuid, // PyVmomi should return UUID
        name: tmpl.name,
        description: `vSphere VM Template: ${tmpl.name}`,
        size: tmpl.disk_capacity_bytes || 0, // Example, adapt to actual PyVmomi response
        path: tmpl.uuid, // Use UUID as path identifier
        type: 'template',
        storage: tmpl.datastore_name || 'vSphere Managed',
      }));
    }
    console.warn("PyVmomi /templates did not return an array:", pyvmomiTemplates);
    return [];
  } catch (error) {
    console.error(`vSphere Templates: Error fetching VM templates via PyVmomi for ${hypervisor.id}:`, error.details?.error || error.message);
    return [];
  }
}

// Helper function to fetch ISO files from vSphere datastores (now via PyVmomi)
async function fetchVSphereIsoFiles(hypervisor) { // Pass full hypervisor object
  console.log(`vSphere ISOs: Fetching ISO files for ${hypervisor.id} via PyVmomi`);
  // TODO: PYVMOMI: Implement '/isos' endpoint in app.py
  // This endpoint should browse datastores for .iso files, returning name, path, size, datastore.
  try {
    const pyvmomiIsos = await callPyvmomiService('GET', '/isos', hypervisor);
    if (Array.isArray(pyvmomiIsos)) {
      return pyvmomiIsos.map(iso => {
        const sizeInGb = iso.size_bytes ? parseFloat((iso.size_bytes / (1024 * 1024 * 1024)).toFixed(2)) : 0;
        return {
        id: `${iso.datastore_moid || iso.datastore_name}:${iso.path}`, // Unique ID
        name: iso.name,
        description: `ISO file from datastore ${iso.datastore_name}`,
        size: sizeInGb, // Converted to GB
        // path: iso.path, // 'path' is not in VMTemplate, id now contains full path info
        // type: 'iso', // 'type' is not in VMTemplate
        // storage: iso.datastore_name, // 'storage' is not in VMTemplate

        // Fields required by VMTemplate:
        hypervisorType: 'vsphere',
        os: 'otherGuest64', // Ensure this is a string literal
        specs: { // Default specs for an ISO "template"
          cpu: 1,
          memory: 1024, // MB
          disk: 20, // GB (default disk size for a new VM using this ISO)
        },
        osVersion: undefined, // Or try to infer from iso.name if possible
        };
      });
    }
    console.warn("PyVmomi /isos did not return an array:", pyvmomiIsos);
    return [];
  } catch (error) {
    // More detailed error logging to help pinpoint future issues
    console.error(`[DEBUG] Caught error in fetchVSphereIsoFiles for ${hypervisor.id}:`);
    console.error("[DEBUG] error.message:", error.message);
    console.error("[DEBUG] error.details:", error.details);
    console.error("[DEBUG] error.stack:", error.stack);
    return [];
  }
}

// GET /api/hypervisors/:id/templates
app.get('/api/hypervisors/:id/templates', authenticate, async (req, res) => {
  const { id } = req.params;
  try {
    const { rows: [hypervisorInfo] } = await pool.query(
      'SELECT id, name, type, status, host, username, password, api_token, token_name, vsphere_subtype FROM hypervisors WHERE id = $1',
      [id]
    );

    if (!hypervisorInfo) return res.status(404).json({ error: 'Hypervisor not found.' });
    if (hypervisorInfo.status !== 'connected') return res.status(409).json({ error: `Hypervisor ${hypervisorInfo.name} not connected.` });

    let allTemplates = [];

    if (hypervisorInfo.type === 'proxmox') {
      // ... (Proxmox templates logic - Mantenida como estaba)
      const proxmox = await getProxmoxClient(id);
      allTemplates = await fetchProxmoxTemplates(proxmox); // Uses original Proxmox helper
    } else if (hypervisorInfo.type === 'vsphere') {
      console.log(`Fetching vSphere templates and ISOs for ${id} via PyVmomi microservice`);
      const vmTemplates = await fetchVSphereVMTemplates(hypervisorInfo); // Pass full hypervisor object
      const isoFiles = await fetchVSphereIsoFiles(hypervisorInfo); // Pass full hypervisor object
      allTemplates = vmTemplates.concat(isoFiles);
      console.log(`Fetched ${allTemplates.length} vSphere templates/ISOs for ${id} via PyVmomi`);
    } else {
      return res.status(400).json({ error: `Unsupported hypervisor type: ${hypervisorInfo.type}` });
    }
    res.json(allTemplates);
  } catch (error) {
    console.error(`Error fetching templates for hypervisor ${id}:`, error);
    res.status(500).json({ error: 'Failed to retrieve templates', details: error.message });
  }
});


// GET /api/hypervisors - List all hypervisors
app.get('/api/hypervisors', authenticate, async (req, res) => {
  try {
    const result = await pool.query(
      'SELECT id, name, type, host, username, status, last_sync, vsphere_subtype, created_at, updated_at FROM hypervisors ORDER BY created_at DESC'
    );
    res.json(result.rows);
  } catch (err) {
    console.error('Error fetching hypervisors from DB:', err);
    res.status(500).json({ error: 'Failed to retrieve hypervisors' });
  }
});

// POST /api/hypervisors - Create new hypervisor
app.post('/api/hypervisors', authenticate, requireAdmin, async (req, res) => {
  // 'password' del req.body será la contraseña de vSphere o la contraseña de Proxmox (si no se usa token)
  const { host, username, password, apiToken, tokenName, type, vsphere_subtype: clientVsphereSubtype } = req.body; 

  const validationErrors = [];
  if (!type) validationErrors.push('El tipo es obligatorio.');
  if (!host) validationErrors.push('El host es obligatorio.');
  if (!username) validationErrors.push('El nombre de usuario es obligatorio.');

  if (type === 'proxmox') {
      // Para Proxmox, al menos un método de autenticación (contraseña o token) es deseable para la prueba de conexión.
      if (apiToken && !tokenName) validationErrors.push('El nombre del token es obligatorio cuando se usa un token API para Proxmox.');
       if (tokenName && !apiToken) validationErrors.push('El secreto del token API es obligatorio cuando se usa un nombre de token para Proxmox.');
      // Updated Proxmox host validation to allow hostname without protocol, https will be prepended by default.
      if (!/^[\w.-]+(:\d+)?$/.test(host) && !/^https?:\/\/[\w.-]+(:\d+)?$/.test(host)) {
        validationErrors.push('Invalid Proxmox host format. Use hostname[:port] or http(s)://hostname[:port]');
      }
  } else if (type === 'vsphere') {
      if (!(password && password.length > 0)) validationErrors.push('La contraseña es obligatoria para la conexión con vSphere.');
      if (!/^[\w.-]+(:\d+)?$/.test(host) && !/^https?:\/\/[\w.-]+(:\d+)?$/.test(host)) {
          validationErrors.push('Invalid vSphere host format. Use hostname or https://hostname[:port]');
      }
  }

  if (validationErrors.length > 0) {
    return res.status(400).json({ error: 'Validation failed', details: validationErrors });
  }

  let status = 'disconnected';
  let last_sync = null;
  let cleanHost = host;
  const name = host.replace(/^https?:\/\//, '').split(/[/:]/)[0].replace(/[^\w-]/g, '-').substring(0, 50);
  let determinedVsphereSubtype = clientVsphereSubtype || null; // Use provided subtype or determine later

  try {
    if (type === 'proxmox') {
      const urlParts = new URL(host.includes('://') ? host : `https://${host}`);
      cleanHost = urlParts.hostname;
      const port = urlParts.port || 8006;
      const proxmoxConfig = {
          host: cleanHost, port: port, username: username,
          timeout: 15000, rejectUnauthorized: false,
      };
      // Priorizar Token API si se proporciona para la prueba de conexión
      if (apiToken && tokenName) {
          console.log(`Proxmox Add: Testing connection with API Token: ${tokenName}`);
          proxmoxConfig.tokenID = `${username}!${tokenName.trim()}`;
          proxmoxConfig.tokenSecret = apiToken;
      } else if (password) { // Si no hay token API, 'password' del body es la contraseña de Proxmox
          console.log(`Proxmox Add: Testing connection with Proxmox Password for user ${username}`);
          proxmoxConfig.password = password;
      } else {
        // No se proporcionaron credenciales válidas para la prueba de conexión Proxmox
        // La conexión fallará y se guardará con estado 'error'
        console.warn('Proxmox Add: No API Token or Password provided for connection test. Will likely save with error status.');
      }
      const proxmox = proxmoxApi(proxmoxConfig);
      const nodesResponse = await proxmox.nodes.$get();
      if (!nodesResponse?.length) throw new Error('No nodes found in Proxmox cluster');
      const nodeName = nodesResponse[0].node;
      const versionResponse = await proxmox.nodes.$(nodeName).version.$get();
      if (!versionResponse?.version) throw new Error('Invalid Proxmox version response');
      status = 'connected';
      last_sync = new Date();
      console.log(`Connected to Proxmox ${versionResponse.version} at ${cleanHost}:${port}`);
    } else if (type === 'vsphere') {
<<<<<<< HEAD
      const hypervisorDataForPyvmomi = { host, username, api_token: password, type, vsphere_subtype: clientVsphereSubtype };
=======
      //console.log(`Attempting vSphere connection to: ${host} with user: ${username} via PyVmomi microservice`);
      // For vSphere, we now use the PyVmomi microservice to test connection.
      // The microservice's /connect endpoint should attempt SmartConnect.
      // It should also try to determine if it's vCenter or ESXi if possible.
      const hypervisorDataForPyvmomi = { host, username, password: password, type, vsphere_subtype: clientVsphereSubtype }; // Usar campo 'password'
>>>>>>> 5687d72e
      
            try {
        const connectResponse = await callPyvmomiService('POST', '/connect', hypervisorDataForPyvmomi, {
            // Pass any specific parameters needed by the /connect endpoint if any, besides credentials
        });
        
        status = 'connected'; // If callPyvmomiService doesn't throw, connection is successful
        last_sync = new Date();
        determinedVsphereSubtype = connectResponse.vsphere_subtype || clientVsphereSubtype || 'esxi'; // Prefer subtype from microservice
        console.log(`Successfully connected to vSphere via PyVmomi. Response:`, connectResponse);
        cleanHost = host.split(':')[0]; // Store clean host
      } catch (pyVmomiConnectError) {
        console.error(`vSphere connection via PyVmomi failed for ${host}:`, pyVmomiConnectError.details?.error || pyVmomiConnectError.message);
        status = 'error';
        // Re-throw to be caught by the main error handler for this route
        throw new Error(`vSphere connection via PyVmomi microservice failed: ${pyVmomiConnectError.details?.error || pyVmomiConnectError.message}`);
      }
    }

    const dbResult = await pool.query(
        `INSERT INTO hypervisors (name, type, host, username, password, api_token, token_name, vsphere_subtype, status, last_sync)
         VALUES ($1, $2, $3, $4, $5, $6, $7, $8, $9, $10)
         RETURNING id, name, type, host, username, vsphere_subtype, status, last_sync, created_at`,
        [
            name, type,
            type === 'proxmox' ? `${cleanHost}:${(new URL(host.includes('://') ? host : `https://${host}`)).port || 8006}` : cleanHost, // Store Proxmox with port
<<<<<<< HEAD
            username, // username
            (type === 'vsphere' ? password : (apiToken || password)), // Si es Proxmox y hay token, usa apiToken, sino usa password (que va a api_token)
            (type === 'proxmox' ? (apiToken ? tokenName : null) : null), // token_name solo si se usa token API para Proxmox
            determinedVsphereSubtype, // vsphere_subtype
            status, last_sync // status, last_sync
        ]
    );
    const responseData = dbResult.rows[0];
    res.status(201).json(responseData);
=======
            username,
            password || null, // Store password (for Proxmox or vSphere if provided)
            (type === 'proxmox' ? (apiToken || null) : null), // api_token specifically for Proxmox
            (type === 'proxmox' ? (tokenName || null) : null),
            determinedVsphereSubtype,
            status, last_sync
        ]
    );
    const responseData = dbResult.rows[0];

    // Password is now directly inserted for both Proxmox and vSphere if provided.
     res.status(201).json(responseData);
>>>>>>> 5687d72e

  } catch (error) {
    console.error('Error creating hypervisor:', error);
    const errorInfo = { code: 500, message: error.message || 'Hypervisor connection error', suggestion: 'Check connection details and credentials' };
    if (error.status) errorInfo.code = error.status; // Use status from PyVmomi error if available
    if (type === 'proxmox' && error.response) { 
        // Proxmox specific error handling (si es necesario, getProxmoxError podría usarse aquí)
        const proxmoxError = getProxmoxError(error);
        errorInfo.code = proxmoxError.code;
        errorInfo.message = proxmoxError.message;
        errorInfo.suggestion = proxmoxError.suggestion;
    }
    
    res.status(errorInfo.code).json(errorInfo);
  }
});


// GET /api/hypervisors/:id - Get a single hypervisor by ID
app.get('/api/hypervisors/:id', authenticate, async (req, res) => {
  const { id } = req.params;
  console.log(`GET /api/hypervisors/${id} called`);
  try {
    const { rows: [hypervisor] } = await pool.query(
      'SELECT id, name, type, host, username, password, token_name, api_token, status, last_sync, vsphere_subtype, created_at, updated_at FROM hypervisors WHERE id = $1',
      [id]
    );

    if (!hypervisor) return res.status(404).json({ error: 'Hypervisor not found' });

    if (hypervisor.status === 'connected') {
      if (hypervisor.type === 'proxmox') {
        //console.log(`Hypervisor ${id} (Proxmox) is connected, fetching details...`);
        try {
          const proxmox = await getProxmoxClient(hypervisor.id); // Ensure this gets a client with correct credentials
          const nodesData = await proxmox.nodes.$get().catch(e => {
            console.error(`Proxmox nodes fetch error for ${id}: ${e.message}`);
            return [];
          });
          
          if (!nodesData || nodesData.length === 0) {
            console.warn(`Hypervisor ${id} (Proxmox) - No nodes found. Storage details will be incomplete.`);
            hypervisor.nodes = [];
            hypervisor.storage = [];
          }

          const primaryNodeName = nodesData.length > 0 ? nodesData[0].node : null;

          // Fetch storage list, templates, and VM plans concurrently
          const [actualStorageList, templatesData, vmPlansDataResult] = await Promise.all([
            proxmox.storage.$get().catch(e => { // This fetches the list of storages
              console.error(`Proxmox storage list fetch error for ${id}: ${e.message}`);
              return [];
            }),
            fetchProxmoxTemplates(proxmox).catch(e => { console.error(`Proxmox templates fetch error for ${id}: ${e.message}`); return []; }),
            pool.query('SELECT id, name, specs FROM vm_plans WHERE is_active = true').catch(e => { console.error(`DB vm_plans fetch error: ${e.message}`); return { rows: [] }; })
          ]);

          console.log(`Hypervisor ${id} (Proxmox) - Raw Storage List from API:`, JSON.stringify(actualStorageList, null, 2));

          // Mapear y enriquecer los datos de almacenamiento con detalles de estado por nodo
          hypervisor.storage = [];
          if (primaryNodeName && Array.isArray(actualStorageList)) {
            hypervisor.storage = await Promise.all(actualStorageList.map(async (s) => {
              try {
                // s.storage should be the ID of the storage
                const storageStatus = await proxmox.nodes.$(primaryNodeName).storage.$(s.storage).status.$get();
                return {
                  id: s.storage, name: s.storage, type: s.type,
                  size: storageStatus.total || 0, used: storageStatus.used || 0, available: storageStatus.avail || 0,
                  path: s.path, // path comes from the general storage list
                  content: s.content, // content also comes from the general list
                };
              } catch (statusError) {
                console.warn(`Error fetching status for storage ${s.storage} on node ${primaryNodeName}: ${statusError.message}`);
                return { id: s.storage, name: s.storage, type: s.type, size: 0, used: 0, available: 0, path: s.path, content: s.content, error: "Failed to get status" };
              }
            }));
          }

          // Calcular el espacio total disponible en disco para VMs en Proxmox (en GB)
          let totalAvailableDiskSpaceForVmsGB_Proxmox = 0;
          hypervisor.storage.forEach(s => {
            // Asegurarse que 's.content' exista y sea un string antes de llamar a 'includes'
            if (s.content && typeof s.content === 'string' && s.content.includes('images') && s.available) {
              totalAvailableDiskSpaceForVmsGB_Proxmox += (s.available / (1024 * 1024 * 1024)); // Convertir bytes a GB
            }
          });
          console.log(`Hypervisor ${id} (Proxmox) - Total available disk space for VMs (GB): ${totalAvailableDiskSpaceForVmsGB_Proxmox.toFixed(2)}`);

          hypervisor.templates = templatesData; // Already formatted by fetchProxmoxTemplates

          // Fetch detailed status for each node for Proxmox
          hypervisor.nodes = await Promise.all(nodesData.map(async (node) => {
            try {
              const nodeStatus = await proxmox.nodes.$(node.node).status.$get();
              const totalLogicalCpus = (nodeStatus.cpuinfo?.cores || 1) * (nodeStatus.cpuinfo?.sockets || 1); // Ensure cores/sockets are at least 1 to avoid 0
              
              // Plan capacity estimation for this node
              // Ensure vmPlansDataResult and vmPlansDataResult.rows are valid
              const planRows = vmPlansDataResult && Array.isArray(vmPlansDataResult.rows) ? vmPlansDataResult.rows : [];
              const planCapacityEstimates = planRows.map(plan => {
                const planSpecs = typeof plan.specs === 'string' ? JSON.parse(plan.specs) : plan.specs;
                let estimatedCount = 0;
                
                // Check if nodeStatus.memory is defined before accessing its properties
                if (planSpecs && planSpecs.cpu > 0 && planSpecs.memory > 0 && nodeStatus.memory && nodeStatus.memory.free > 0 && totalLogicalCpus > 0) {
                  const cpuAvailableForEstimation = totalLogicalCpus * (1 - (nodeStatus.cpu || 0)); // Available CPU capacity (fraction * cores)
                  const memoryAvailableForEstimationMB = (nodeStatus.memory.free / (1024 * 1024)); // Available memory in MB

                  const vmsByCpu = Math.floor(cpuAvailableForEstimation / planSpecs.cpu);
                  const vmsByMemory = Math.floor(memoryAvailableForEstimationMB / planSpecs.memory);

                  let vmsByDisk = Infinity;
                  if (planSpecs.disk && planSpecs.disk > 0) {
                    if (totalAvailableDiskSpaceForVmsGB_Proxmox > 0) {
                      vmsByDisk = Math.floor(totalAvailableDiskSpaceForVmsGB_Proxmox / planSpecs.disk);
                    } else {
                      vmsByDisk = 0; // No hay espacio en disco, no se pueden crear VMs que requieran disco
                    }
                  }
                  estimatedCount = Math.min(vmsByCpu, vmsByMemory, vmsByDisk);
                }
                return {
                  planId: plan.id,
                  planName: plan.name,
                  estimatedCount: Math.max(0, estimatedCount), // Ensure non-negative
                  specs: planSpecs,
                };
              });

              return {
                id: node.node, name: node.node, status: node.status === 'online' ? 'online' : 'offline',
                cpu: { cores: totalLogicalCpus, usage: nodeStatus.cpu || 0 },
                memory: nodeStatus.memory ? { // Check if nodeStatus.memory is defined
                  total: nodeStatus.memory?.total || 0,
                  used: nodeStatus.memory?.used || 0,
                  free: nodeStatus.memory?.free || 0,
                } : undefined, // Set to undefined if nodeStatus.memory is not available
                rootfs: nodeStatus.rootfs ? {
                  total: nodeStatus.rootfs.total || 0,
                  used: nodeStatus.rootfs.used || 0,
                } : undefined,
                planCapacityEstimates,
                // physicalDisks would require additional calls, e.g., smartctl or lshw on node if API exposed it
              };
            } catch (nodeDetailError) {
              console.error(`Error fetching details for Proxmox node ${node.node}: ${nodeDetailError.message}`);
              return { id: node.node, name: node.node, status: 'unknown', cpu: undefined, memory: undefined, planCapacityEstimates: [] };
            }
          }));

          // Calculate AggregatedStats for Proxmox
          let totalCores = 0;
          let totalCpuUsageSum = 0; // Sum of (usage * cores)
          let totalMemoryBytes = 0;
          let usedMemoryBytes = 0;

          hypervisor.nodes.forEach(node => {
            if (node.cpu && node.cpu.cores) { // Ensure node.cpu and node.cpu.cores exist
              totalCores += node.cpu.cores;
              totalCpuUsageSum += (node.cpu.usage * node.cpu.cores);
            }
            if (node.memory && node.memory.total) { // Ensure node.memory and node.memory.total exist
              totalMemoryBytes += node.memory.total;
              usedMemoryBytes += node.memory.used;
            }
          });
          const avgCpuUsagePercent = totalCores > 0 ? (totalCpuUsageSum / totalCores) * 100 : 0;

          let totalDiskBytesAgg = 0;
          let usedDiskBytesAgg = 0;
          hypervisor.storage.forEach(s => {
            totalDiskBytesAgg += s.size;
            usedDiskBytesAgg += s.used;
          });

          hypervisor.aggregatedStats = {
            totalCores, avgCpuUsagePercent, totalMemoryBytes, usedMemoryBytes,
            totalDiskBytes: totalDiskBytesAgg, usedDiskBytes: usedDiskBytesAgg,
            storagePoolCount: hypervisor.storage?.length || 0,
          };

        } catch (detailError) {
            console.error(`Failed to fetch Proxmox details for connected hypervisor ${id}:`, detailError);
            hypervisor.detailsError = detailError.message || 'Failed to load Proxmox details';
        }
      } else if (hypervisor.type === 'vsphere') {
        console.log(`Hypervisor ${id} (vSphere) is connected, fetching details via PyVmomi...`);
        try {

          // Fetch Nodes, Storage, Templates, ISOs, and VM Plans in parallel
          const [pyvmomiNodes, pyvmomiStorage, vmTemplatesPy, isoFilesPy, vmPlansData] = await Promise.all([
            callPyvmomiService('GET', '/hosts', hypervisor).catch(e => { console.error(`PyVmomi /hosts error: ${e.message}`); return []; }), // vmPlansData was incorrectly named here
            callPyvmomiService('GET', '/datastores', hypervisor).catch(e => { console.error(`PyVmomi /datastores error: ${e.message}`); return []; }),
            fetchVSphereVMTemplates(hypervisor).catch(e => { console.error(`PyVmomi /templates error: ${e.message}`); return []; }),
            fetchVSphereIsoFiles(hypervisor).catch(e => { console.error(`PyVmomi /isos error: ${e.message}`); return []; }),
            pool.query('SELECT id, name, specs FROM vm_plans WHERE is_active = true').catch(e => { console.error(`DB vm_plans fetch error: ${e.message}`); return { rows: [] }; })
          ]);

          // Calcular el espacio total disponible en disco para VMs en vSphere (en GB)
          let totalAvailableDiskSpaceForVmsGB_vSphere = 0;
          if (Array.isArray(pyvmomiStorage)) {
            pyvmomiStorage.forEach(ds => {
              const availableSpaceBytes = ds.free_space_bytes || ds.available || 0;
              if (availableSpaceBytes > 0) {
                totalAvailableDiskSpaceForVmsGB_vSphere += (availableSpaceBytes / (1024 * 1024 * 1024)); // Convertir bytes a GB
              }
            });
            console.log(`Hypervisor ${id} (vSphere) - Total available disk space for VMs (GB): ${totalAvailableDiskSpaceForVmsGB_vSphere.toFixed(2)}`);
          }

          if (Array.isArray(pyvmomiNodes)) {
            hypervisor.nodes = pyvmomiNodes.map(host => {
              const planRows = vmPlansData && Array.isArray(vmPlansData.rows) ? vmPlansData.rows : [];
              const planCapacityEstimates = planRows.map(plan => {
                const planSpecs = typeof plan.specs === 'string' ? JSON.parse(plan.specs) : plan.specs;
                let estimatedCount = 0;

                const hostCpuCores = host.cpu_cores || 0;
                const hostCpuUsageFraction = (host.cpu_usage_percent || 0) / 100;
                const hostMemoryTotalBytes = host.memory_total_bytes || 0;
                const hostMemoryUsedBytes = host.memory_used_bytes || 0;
                const hostMemoryFreeBytes = hostMemoryTotalBytes - hostMemoryUsedBytes;
                
                
                if (planSpecs && planSpecs.cpu > 0 && planSpecs.memory > 0 && hostMemoryFreeBytes > 0 && hostCpuCores > 0) {
                  const cpuAvailableForEstimation = hostCpuCores * (1 - hostCpuUsageFraction);
                  const memoryAvailableForEstimationMB = hostMemoryFreeBytes / (1024 * 1024);

                  const vmsByCpu = Math.floor(cpuAvailableForEstimation / planSpecs.cpu);
                  const vmsByMemory = Math.floor(memoryAvailableForEstimationMB / planSpecs.memory);

                  let vmsByDisk = Infinity;
                  if (planSpecs.disk && planSpecs.disk > 0) {
                    if (totalAvailableDiskSpaceForVmsGB_vSphere > 0) {
                      vmsByDisk = Math.floor(totalAvailableDiskSpaceForVmsGB_vSphere / planSpecs.disk);
                    } else {
                      vmsByDisk = 0; // No hay espacio en disco
                    }
                  }
                  estimatedCount = Math.min(vmsByCpu, vmsByMemory, vmsByDisk);
                }
                return {
                  planId: plan.id,
                  planName: plan.name,
                  estimatedCount: Math.max(0, estimatedCount),
                  specs: planSpecs,
                };
              });

              return {
                id: host.moid || host.name,
                name: host.name,
                status: (host.connection_state === 'connected' && host.power_state === 'poweredOn')
                          ? (host.overall_status === 'green' ? 'online' : (host.overall_status === 'yellow' || host.overall_status === 'red' ? 'warning' : 'unknown'))
                          : 'offline',
                cpu: { cores: host.cpu_cores || 1, usage: (host.cpu_usage_percent || 0) / 100 }, // Ensure cores is at least 1
                memory: { 
                    total: host.memory_total_bytes || 0, 
                    used: host.memory_used_bytes || 0, 
                    free: (host.memory_total_bytes || 0) - (host.memory_used_bytes || 0) 
                },
                vmCount: host.vm_count,
                powerState: host.power_state,
                connectionState: host.connection_state,
                planCapacityEstimates, // Add calculated estimates
              };
            });
          } else {
            hypervisor.nodes = [];
          }
          hypervisor.storage = Array.isArray(pyvmomiStorage) ? pyvmomiStorage.map(ds => ({
            id: ds.moid || ds.name,
            name: ds.name,
            type: ds.type,
            size: ds.capacity_bytes || 0,
            used: (ds.capacity_bytes || 0) - (ds.free_space_bytes || 0),
            available: ds.free_space_bytes || 0,
            path: null, // Not typically relevant for vSphere datastores
          })) : [];

          hypervisor.templates = vmTemplatesPy.concat(isoFilesPy);

          console.log(`Fetched vSphere details for ${id} via PyVmomi: ${hypervisor.nodes?.length || 0} nodes, ${hypervisor.storage?.length || 0} storage, ${hypervisor.templates?.length || 0} templates/ISOs`);
          
          // Calculate AggregatedStats for vSphere
          if (hypervisor.nodes && hypervisor.nodes.length > 0) {
            let totalCores = 0;
            let totalCpuUsageSum = 0; // Sum of (usage * cores) to average later
            let totalMemoryBytes = 0;
            let usedMemoryBytes = 0;

            hypervisor.nodes.forEach(node => {
              if (node.cpu && node.cpu.cores) { // Ensure node.cpu and node.cpu.cores exist
                totalCores += node.cpu.cores;
                totalCpuUsageSum += (node.cpu.usage * node.cpu.cores); // Weighted sum for accurate averaging
              }
              if (node.memory && node.memory.total) { // Ensure node.memory and node.memory.total exist
                totalMemoryBytes += node.memory.total;
                usedMemoryBytes += node.memory.used;
              }
            });
            
            const avgCpuUsagePercent = totalCores > 0 ? (totalCpuUsageSum / totalCores) * 100 : 0;

            let totalDiskBytesAgg = 0;
            let usedDiskBytesAgg = 0;
            if (hypervisor.storage && hypervisor.storage.length > 0) {
              hypervisor.storage.forEach(s => {
                totalDiskBytesAgg += s.size;
                usedDiskBytesAgg += s.used;
              });
            }

            hypervisor.aggregatedStats = {
              totalCores, avgCpuUsagePercent, totalMemoryBytes, usedMemoryBytes,
              totalDiskBytes: totalDiskBytesAgg, usedDiskBytes: usedDiskBytesAgg,
              storagePoolCount: hypervisor.storage?.length || 0,
            };
          }
        } catch (detailError) {
          console.error(`Failed to fetch vSphere details via PyVmomi for ${id}:`, detailError);
          hypervisor.detailsError = detailError.message || 'Failed to load vSphere details via PyVmomi';
        }
      }
    }

    delete hypervisor.api_token;
    res.json(hypervisor);

  } catch (err) {
    console.error(`Error fetching hypervisor ${id}:`, err);
    res.status(500).json({ error: 'Failed to retrieve hypervisor' });
  }
});

// Helper function to fetch Proxmox templates (Mantenida como estaba)
async function fetchProxmoxTemplates(proxmox) {
  let allTemplatesMap = new Map();
  const nodes = await proxmox.nodes.$get();
  for (const node of nodes) {
    try {
      const storageList = await proxmox.nodes.$(node.node).storage.$get();
      for (const storage of storageList) {
        if (storage.content.includes('iso') || storage.content.includes('vztmpl') || storage.content.includes('template')) {
          const content = await proxmox.nodes.$(node.node).storage.$(storage.storage).content.$get();
          content
            .filter(item => item.content === 'iso' || item.content === 'vztmpl' || item.template === 1)
            .forEach(item => {
              const templateId = item.volid;
              if (!allTemplatesMap.has(templateId)) {
                allTemplatesMap.set(templateId, {
                  id: templateId, name: item.volid.split('/')[1] || item.volid,
                  description: item.volid, size: item.size, path: item.volid,
                  type: item.content === 'iso' ? 'iso' : (item.template === 1 ? 'template' : 'vztmpl'),
                  version: item.format, storage: storage.storage,
                });
              }
            });
        }
      }
    } catch (nodeError) {
        console.error(`Error fetching storage/content for Proxmox node ${node.node}: ${nodeError.message}`);
    }
  }
  return Array.from(allTemplatesMap.values());
}

// Función de manejo de errores de Proxmox (Mantenida como estaba)
function getProxmoxError(error) {
  const response = { message: 'Proxmox API Error', code: 500, suggestion: 'Check network connection and credentials' };
  if (error.response) {
      response.code = error.response.status;
      if (error.response.data?.errors) response.message = error.response.data.errors.map(err => err.message || err).join(', ');
      if (response.code === 401) { response.message = 'Authentication failed'; response.suggestion = 'Verify credentials/token permissions'; }
      if (response.code === 403) { response.message = 'Permission denied'; response.suggestion = 'Check user role privileges'; }
      if (response.code === 595) { response.message = 'SSL certificate verification failed'; response.suggestion = process.env.NODE_ENV === 'production' ? 'Use valid SSL certificate' : 'Set NODE_ENV=development to allow self-signed certs'; }
  } else if (error.code === 'ECONNREFUSED') {
      response.message = 'Connection refused'; response.code = 503; response.suggestion = 'Check if Proxmox is running and port is accessible';
  } else if (error.message) {
      response.message = error.message;
  }
  return response;
}

// PUT /api/hypervisors/:id - Update an existing hypervisor
app.put('/api/hypervisors/:id', authenticate, requireAdmin, async (req, res) => {
  const { id } = req.params;
  // Loguear el cuerpo de la solicitud de forma segura, ocultando credenciales
  console.log(`PUT /api/hypervisors/${id} called with body:`, JSON.stringify(req.body, (key, value) => {
    const lowerKey = key.toLowerCase();
    if (lowerKey.includes('password') || lowerKey.includes('token') || lowerKey.includes('secret')) {
      return '***'; // Ocultar valores de campos sensibles
    }
    return value;
  }));

  const {
    name, host, username,
    // - new_password (para la contraseña de vSphere o la nueva contraseña de Proxmox)
    // - new_api_token (nuevo secreto del token API de Proxmox)
    // - new_token_name (nuevo nombre del token API de Proxmox)
    new_password, 
    new_api_token,    
    new_token_name    
  } = req.body;

  if (!name && !host && !username && !new_password && !new_api_token && !new_token_name) {
    return res.status(400).json({ error: 'No fields provided for update.' });
  }

  try {
    const { rows: [currentHypervisor] } = await pool.query(
<<<<<<< HEAD
      `SELECT id, type, host as current_host, username as current_username, 
              api_token as current_api_token, token_name as current_token_name, name as current_name, 
              status as current_status, last_sync as current_last_sync 
       FROM hypervisors WHERE id = $1`,
=======
      'SELECT id, type, host as current_host, username as current_username, password as current_password, api_token as current_api_token, token_name as current_token_name, name as current_name, status as current_status, last_sync as current_last_sync FROM hypervisors WHERE id = $1',
>>>>>>> 5687d72e
      [id]
    );

    if (!currentHypervisor) {
      return res.status(404).json({ error: 'Hypervisor not found' });
    }

    // Determinar los valores finales para la actualización
    const finalName = name || currentHypervisor.current_name;
    const finalHost = host || currentHypervisor.current_host;
    const finalUsername = username || currentHypervisor.current_username;
<<<<<<< HEAD
    
    // Inicializar con los valores actuales de la BD
    let finalApiToken = currentHypervisor.current_api_token; // Para vSphere pass o Proxmox token secret
    let finalTokenName = currentHypervisor.current_token_name; // Para Proxmox token name

    let status = currentHypervisor.current_status; // Mantener estado actual por defecto
    let last_sync = currentHypervisor.current_last_sync;

    // Si se proporcionan nuevas credenciales, probarlas
    const hasNewVSpherePassword = currentHypervisor.type === 'vsphere' && new_password;
    const hasNewProxmoxPassword = currentHypervisor.type === 'proxmox' && new_password; // 'new_password' es la nueva contraseña de Proxmox
    const hasNewProxmoxApiToken = currentHypervisor.type === 'proxmox' && new_api_token && new_token_name;

    if (hasNewVSpherePassword || hasNewProxmoxPassword || hasNewProxmoxApiToken) {
      console.log(`Attempting to verify new credentials for hypervisor ${id} of type ${currentHypervisor.type}`);
      
      const testHypervisorData = { 
        host: finalHost,
        username: finalUsername,
      };
=======

    let passwordToUpdate = currentHypervisor.current_password;
    let apiTokenToUpdate = currentHypervisor.current_api_token;
    let tokenNameToUpdate = currentHypervisor.current_token_name;
    let status = currentHypervisor.current_status; 
    let last_sync = currentHypervisor.current_last_sync;

    let credsChanged = false;
    if (new_password !== undefined) { // Check for undefined to allow sending empty string to clear password
        passwordToUpdate = new_password;
        credsChanged = true;
    }
    if (currentHypervisor.type === 'proxmox') {
        if (new_api_token !== undefined) {
            apiTokenToUpdate = new_api_token;
            credsChanged = true;
        }
        if (new_token_name !== undefined) {
            tokenNameToUpdate = new_token_name;
            credsChanged = true;
        }
    }

    // Si se proporcionan nuevas credenciales, probarlas
    if (credsChanged) {
      console.log(`Attempting to verify new credentials for hypervisor ${id}`);
>>>>>>> 5687d72e

      try {
        if (currentHypervisor.type === 'proxmox') {
          const [dbHost, dbPortStr] = finalHost.split(':'); 
          const port = dbPortStr ? parseInt(dbPortStr, 10) : 8006;
          const cleanHost = dbHost;
          const proxmoxConfig = {
<<<<<<< HEAD
            host: cleanHost, port: port, username: finalUsername,
            timeout: 15000, rejectUnauthorized: false
          };

          // Priorizar nuevo token API si se proporciona para la prueba
          if (hasNewProxmoxApiToken) {
            console.log(`Proxmox Update: Testing with new API Token: ${new_token_name}`);
            proxmoxConfig.tokenID = `${finalUsername}!${new_token_name.trim()}`;
            proxmoxConfig.tokenSecret = new_api_token;
          } else if (hasNewProxmoxPassword) {
            console.log(`Proxmox Update: Testing with new Proxmox Password for user ${finalUsername}`);
            proxmoxConfig.password = new_password; // Usar new_password para Proxmox
          } else {
             console.log(`Proxmox Update: No new Proxmox credentials provided for test, using existing if needed.`);
             if (currentHypervisor.current_token_name && currentHypervisor.current_api_token) {
                proxmoxConfig.tokenID = `${finalUsername}!${currentHypervisor.current_token_name}`;
                proxmoxConfig.tokenSecret = currentHypervisor.current_api_token;
             } else if (currentHypervisor.current_api_token) { // Si no hay token_name, current_api_token es la contraseña
                proxmoxConfig.password = currentHypervisor.current_api_token;
             }
          }
          const proxmox = proxmoxApi(proxmoxConfig);
          await proxmox.version.$get(); 

          // Si la prueba es exitosa, actualizar las credenciales que se guardarán
          if (hasNewProxmoxApiToken) {
            finalApiToken = new_api_token; // Este es el secreto del token
            finalTokenName = new_token_name.trim();
          } else if (hasNewProxmoxPassword) { // Si se actualiza la contraseña de Proxmox (y no el token)
            finalApiToken = new_password; // La contraseña de Proxmox va a api_token
            finalTokenName = null; // No hay token_name si se usa contraseña
          }
        } else if (currentHypervisor.type === 'vsphere') {
          if (hasNewVSpherePassword) { 
            console.log(`vSphere Update: Testing with new Password for user ${finalUsername}`);
            await callPyvmomiService('POST', '/connect', { host: finalHost, username: finalUsername, api_token: new_password }, {});
            finalApiToken = new_password; // Actualizar el campo que almacena la contraseña de vSphere
          } else {
             console.log(`vSphere Update: No new password provided, connection test skipped.`);
          }
=======
            host: cleanHost, port: port, username: finalUsername, // Use finalUsername for test
            timeout: 15000, rejectUnauthorized: false
          };
          // Prioritize new token for test if both parts are provided
          if (new_api_token !== undefined && new_token_name !== undefined) {
            proxmoxConfig.tokenID = `${finalUsername}!${new_token_name}`;
            proxmoxConfig.tokenSecret = new_api_token;
          } else if (new_password !== undefined) { // Else, use new password if provided
            proxmoxConfig.password = new_password;
          }
          const proxmox = proxmoxApi(proxmoxConfig);
          await proxmox.version.$get(); // Prueba de conexión
          // finalApiToken y finalTokenName se actualizan en la lógica de passwordToUpdate, apiTokenToUpdate
        } else if (currentHypervisor.type === 'vsphere') {
           // For vSphere, test with new_password if provided
           if (new_password !== undefined) {
             const vsphereTestData = {
               host: finalHost, // Usar el host que se va a guardar
               username: finalUsername, // Usar el username que se va a guardar
               password: new_password, // La nueva contraseña a probar
               type: 'vsphere' // Pass type for PyVmomi service context
             };
             await callPyvmomiService('POST', '/connect', vsphereTestData, {});
           } else {
             // If credsChanged is true for vSphere but new_password is not defined,
             // it implies an attempt to clear the password, which might need specific handling or be disallowed.
             // For now, this branch would mean no specific vSphere connection test if only password is cleared.
           }
           // passwordToUpdate ya se habrá establecido a new_password si new_password está definido.
>>>>>>> 5687d72e
        }
        status = 'connected';
        last_sync = new Date();
        console.log(`New credentials for hypervisor ${id} verified successfully. Status set to connected.`);
      } catch (connectionError) {
        console.error(`Failed to verify new credentials for hypervisor ${id}:`, connectionError.message);
        return res.status(400).json({ error: 'Failed to connect with new credentials.', details: connectionError.message });
      }
    }

    // Actualizar la base de datos
      const result = await pool.query(
<<<<<<< HEAD
          `UPDATE hypervisors 
           SET name = $1, host = $2, username = $3,  
               api_token = $4, token_name = $5, 
               status = $6, last_sync = $7, updated_at = now() 
           WHERE id = $8 
           RETURNING id, name, type, host, username, status, last_sync, vsphere_subtype, created_at, updated_at, token_name`,
          [finalName, finalHost, finalUsername, 
           finalApiToken, 
           finalTokenName, 
           status, last_sync, id]
=======
          `UPDATE hypervisors SET name = $1, host = $2, username = $3, password = $4, api_token = $5, token_name = $6, status = $7, last_sync = $8, updated_at = now()
           WHERE id = $9
           RETURNING id, name, type, host, username, status, last_sync, vsphere_subtype, created_at, updated_at`,
          [finalName, finalHost, finalUsername, passwordToUpdate, apiTokenToUpdate, tokenNameToUpdate, status, last_sync, id]
>>>>>>> 5687d72e
      );

      if (result.rows.length > 0) {
        const updatedData = result.rows[0];
        delete updatedData.api_token; 
        res.json(updatedData);
      } else {
        res.status(404).json({ error: 'Hypervisor not found after update attempt' });
      }
  } catch (err) {
      console.error(`Error updating hypervisor ${id} in DB:`, err);
      res.status(500).json({ error: 'Failed to update hypervisor' });
  }
});

// DELETE /api/hypervisors/:id - Delete a hypervisor
app.delete('/api/hypervisors/:id', authenticate, requireAdmin, async (req, res) => {
  const { id } = req.params;
  console.log(`DELETE /api/hypervisors/${id} called`);
  try {
    const result = await pool.query('DELETE FROM hypervisors WHERE id = $1 RETURNING id', [id]);
    if (result.rowCount > 0) res.status(204).send();
    else res.status(404).json({ error: 'Hypervisor not found' });
  } catch (err) {
    console.error(`Error deleting hypervisor ${id} from DB:`, err);
    res.status(500).json({ error: 'Failed to delete hypervisor' });
  }
});

// POST /api/hypervisors/:id/connect
app.post('/api/hypervisors/:id/connect', authenticate, requireAdmin, async (req, res) => {
  const { id } = req.params;
  console.log(`POST /api/hypervisors/${id}/connect called`);

  try {
    const { rows: [hypervisor] } = await pool.query(
      `SELECT id, type, host, username, password, api_token, token_name, vsphere_subtype
       FROM hypervisors WHERE id = $1`,
      [id]
    );
    if (!hypervisor) return res.status(404).json({ error: 'Hypervisor not found' });

    let newStatus = 'error';
    let last_sync = null;
    let connectionMessage = `Connection attempt for hypervisor ${id} (${hypervisor.type}).`;
    let determinedVsphereSubtype = hypervisor.vsphere_subtype; // Keep existing if not redetermined

    if (hypervisor.type === 'proxmox') {
      // ... (Proxmox connection logic - Mantenida como estaba)
      const [dbHost, dbPortStr] = hypervisor.host.split(':');
      const port = dbPortStr ? parseInt(dbPortStr, 10) : 8006;
      const cleanHost = dbHost;
      const proxmoxConfig = {
        host: cleanHost, port: port, username: hypervisor.username,
        tokenID: `${hypervisor.username}!${hypervisor.token_name}`,
        tokenSecret: hypervisor.api_token, timeout: 15000, rejectUnauthorized: false
      };
      const proxmox = proxmoxApi(proxmoxConfig);
      const versionResponse = await proxmox.version.$get();
      if (!versionResponse?.version) throw new Error('Failed to retrieve Proxmox version.');
      // const permissionsInfo = await proxmox.access.permissions.$get(); // Optional: permission check
      newStatus = 'connected';
      last_sync = new Date();
      connectionMessage = `Successfully connected to Proxmox user ${hypervisor.username} on ${cleanHost}:${port}`;
    } else if (hypervisor.type === 'vsphere') {
      console.log(`Attempting vSphere connection for hypervisor ${id} (${hypervisor.host}) via PyVmomi`);
      try {
        // Pass the full hypervisor object from DB to callPyvmomiService
        const connectResponse = await callPyvmomiService('POST', '/connect', hypervisor, {});
        newStatus = 'connected';
        last_sync = new Date();
        determinedVsphereSubtype = connectResponse.vsphere_subtype || hypervisor.vsphere_subtype || 'esxi';
        connectionMessage = `Successfully connected to vSphere via PyVmomi. Subtype: ${determinedVsphereSubtype}.`;
        console.log(connectionMessage, connectResponse);
      } catch (pyVmomiConnectError) {
        connectionMessage = `vSphere connection via PyVmomi failed: ${pyVmomiConnectError.details?.error || pyVmomiConnectError.message}`;
        console.error(connectionMessage);
        throw pyVmomiConnectError; // Re-throw
      }
    } else {
      connectionMessage = `Unsupported hypervisor type: ${hypervisor.type}`;
      console.warn(connectionMessage);
    }

    const { rows: [updatedHypervisor] } = await pool.query(
      `UPDATE hypervisors SET status = $1, last_sync = $2, vsphere_subtype = $3, updated_at = NOW()
       WHERE id = $4 RETURNING id, name, status, last_sync, vsphere_subtype`,
      [newStatus, last_sync, determinedVsphereSubtype, id]
    );
    res.json({ ...updatedHypervisor, message: connectionMessage });
    console.log(`Updated hypervisor ${id} status to ${newStatus}.`);

  } catch (err) {
    const { rows: [hypervisorAttempted] } = await pool.query('SELECT type FROM hypervisors WHERE id = $1', [id]);
    let errorDetails;
    if (hypervisorAttempted?.type === 'proxmox') errorDetails = getProxmoxError(err);
    else if (hypervisorAttempted?.type === 'vsphere') {
      errorDetails = {
        code: err.status || 500,
        message: err.details?.error || err.message || 'vSphere connection error via PyVmomi.',
        suggestion: 'Check PyVmomi microservice logs and vSphere connectivity.'
      };
    } else {
      errorDetails = { code: 500, message: err.message || 'Unknown connection error.', suggestion: 'Review server logs.' };
    }
    console.error(`Connection attempt failed for hypervisor ${id}: ${errorDetails.message}`, { stack: err.stack });
    await pool.query(
      `UPDATE hypervisors SET status = 'error', last_sync = NULL, updated_at = NOW() WHERE id = $1`, [id]
    ).catch(dbUpdateError => console.error(`Failed to update hypervisor ${id} status to 'error' in DB:`, dbUpdateError));
    res.status(errorDetails.code || 500).json(errorDetails);
  }
});


// --- VM Plan CRUD API Routes --- (Mantenidas como estaban)
app.get('/api/vm-plans', authenticate, async (req, res) => {
  try {
    const result = await pool.query('SELECT id, name, description, specs, icon, is_active, created_at, updated_at FROM vm_plans ORDER BY created_at ASC');
    res.json(result.rows);
  } catch (err) { res.status(500).json({ error: 'Failed to retrieve VM plans' }); }
});
app.post('/api/vm-plans', authenticate, requireAdmin, async (req, res) => {
  const { name, description, specs, icon, is_active = true } = req.body;
  if (!name || !description || !specs || !specs.cpu || !specs.memory || !specs.disk) {
    return res.status(400).json({ error: 'Missing required plan fields' });
  }
  try {
    const result = await pool.query(
      `INSERT INTO vm_plans (name, description, specs, icon, is_active) VALUES ($1, $2, $3, $4, $5) RETURNING *`,
      [name, description, JSON.stringify(specs), icon || null, is_active]
    );
    res.status(201).json(result.rows[0]);
  } catch (err) { res.status(500).json({ error: 'Failed to create VM plan' }); }
});
app.put('/api/vm-plans/:id', authenticate, requireAdmin, async (req, res) => {
  const { id } = req.params;
  const { name, description, specs, is_active } = req.body;

  // Validación: al menos un campo actualizable debe estar presente
  if (name === undefined && description === undefined && specs === undefined && is_active === undefined) {
    return res.status(400).json({ error: 'No se proporcionaron campos para actualizar.' });
  }
  // Validación más específica si es necesario (ej., estructura de specs)
  if (specs && (specs.cpu === undefined || specs.memory === undefined || specs.disk === undefined)) {
    return res.status(400).json({ error: 'Estructura de especificaciones inválida. Se requieren CPU, memoria y disco dentro de las especificaciones.' });
  }
  if (is_active !== undefined && typeof is_active !== 'boolean') {
    return res.status(400).json({ error: 'is_active debe ser un valor booleano.' });
  }

  try {
    const currentPlanResult = await pool.query('SELECT * FROM vm_plans WHERE id = $1', [id]);
    if (currentPlanResult.rows.length === 0) {
      return res.status(404).json({ error: 'Plan de VM no encontrado' });
    }

    // Construir la consulta de actualización dinámicamente
    const updateFields = [];
    const values = [];
    let valueIndex = 1;

    if (name !== undefined) { updateFields.push(`name = $${valueIndex++}`); values.push(name); }
    if (description !== undefined) { updateFields.push(`description = $${valueIndex++}`); values.push(description); }
    if (specs !== undefined) { updateFields.push(`specs = $${valueIndex++}`); values.push(JSON.stringify(specs)); }
    if (is_active !== undefined) { updateFields.push(`is_active = $${valueIndex++}`); values.push(is_active); }

    if (updateFields.length === 0) {
      return res.status(400).json({ error: 'No se proporcionaron campos válidos para actualizar.' });
    }

    updateFields.push(`updated_at = now()`);
    values.push(id); // Para la cláusula WHERE

    const queryText = `UPDATE vm_plans SET ${updateFields.join(', ')} WHERE id = $${valueIndex} RETURNING *`;
    
    const result = await pool.query(queryText, values);

    if (result.rows.length > 0) res.json(result.rows[0]);
    else res.status(404).json({ error: 'Plan de VM no encontrado (inesperado durante la actualización).' });
  } catch (err) {
    console.error(`Error al actualizar el plan de VM ${id}:`, err);
    res.status(500).json({ error: 'Error al actualizar el plan de VM' });
  }
});

app.delete('/api/vm-plans/:id', authenticate, requireAdmin, async (req, res) => {
  const { id } = req.params;
  try {
    const result = await pool.query('DELETE FROM vm_plans WHERE id = $1 RETURNING id', [id]);
    if (result.rowCount > 0) res.status(204).send();
    else res.status(404).json({ error: 'VM Plan not found' });
  } catch (err) { res.status(500).json({ error: 'Failed to delete VM plan' }); }
});

// --- Final Client CRUD API Routes --- (Mantenidas como estaban)
app.get('/api/final-clients', authenticate, async (req, res) => {
  const page = parseInt(req.query.page || '1', 10);
  const limit = parseInt(req.query.limit || '10', 10);
  const search = req.query.search || '';
  const offset = (page - 1) * limit;
  try {
    let query = 'SELECT * FROM final_clients';
    let countQuery = 'SELECT COUNT(*) FROM final_clients';
    const queryParams = [], countQueryParams = [];
    if (search) {
      const searchTerm = `%${search}%`;
      query += ' WHERE name ILIKE $1 OR rif ILIKE $1';
      countQuery += ' WHERE name ILIKE $1 OR rif ILIKE $1';
      queryParams.push(searchTerm); countQueryParams.push(searchTerm);
    }
    query += ` ORDER BY name ASC LIMIT $${queryParams.length + 1} OFFSET $${queryParams.length + 2}`;
    queryParams.push(limit, offset);
    const [dataResult, countResult] = await Promise.all([pool.query(query, queryParams), pool.query(countQuery, countQueryParams)]);
    const totalItems = parseInt(countResult.rows[0].count, 10);
    const totalPages = Math.ceil(totalItems / limit);
    res.json({ items: dataResult.rows, pagination: { currentPage: page, totalPages, totalItems, limit } });
  } catch (err) { res.status(500).json({ error: 'Failed to retrieve final clients' }); }
});
app.post('/api/final-clients', authenticate, requireAdmin, async (req, res) => {
  const { name, rif, contact_info, additional_info } = req.body;
  const created_by_user_id = req.user.userId;
  if (!name || !rif) return res.status(400).json({ error: 'Name and RIF are required' });
  try {
    const result = await pool.query(
      `INSERT INTO final_clients (name, rif, contact_info, additional_info, created_by_user_id) VALUES ($1, $2, $3, $4, $5) RETURNING *`,
      [name, rif, contact_info || null, additional_info || null, created_by_user_id]
    );
    res.status(201).json(result.rows[0]);
  } catch (err) {
    if (err.code === '23505') return res.status(409).json({ error: 'A client with this RIF already exists.' });
    res.status(500).json({ error: 'Failed to create final client' });
  }
});
app.put('/api/final-clients/:id', authenticate, requireAdmin, async (req, res) => {
  const { id } = req.params;
  const { name, rif, contact_info, additional_info } = req.body;
  if (!name || !rif) return res.status(400).json({ error: 'Name and RIF are required' });
  try {
    const result = await pool.query(
      `UPDATE final_clients SET name = $1, rif = $2, contact_info = $3, additional_info = $4, updated_at = now() WHERE id = $5 RETURNING *`,
      [name, rif, contact_info || null, additional_info || null, id]
    );
    if (result.rows.length === 0) return res.status(404).json({ error: 'Final client not found' });
    res.json(result.rows[0]);
  } catch (err) {
    if (err.code === '23505') return res.status(409).json({ error: 'Another client with this RIF already exists.' });
    res.status(500).json({ error: 'Failed to update final client' });
  }
});
app.delete('/api/final-clients/:id', authenticate, requireAdmin, async (req, res) => {
  const { id } = req.params;
  try {
    const result = await pool.query('DELETE FROM final_clients WHERE id = $1 RETURNING id', [id]);
    if (result.rowCount === 0) return res.status(404).json({ error: 'Final client not found' });
    res.status(204).send();
  } catch (err) { res.status(500).json({ error: 'Failed to delete final client' }); }
});

// --- Statistics Routes ---
app.get('/api/stats/vm-creation-count', authenticate, async (req, res) => {
  const { startDate, endDate } = req.query;
  const MAX_DAYS_FOR_DAILY_COUNTS = 366; // Allow up to a year for daily counts
  if (!startDate || !endDate) return res.status(400).json({ error: 'startDate and endDate are required.' });
  const dateRegex = /^\d{4}-\d{2}-\d{2}$/;
  if (!dateRegex.test(startDate) || !dateRegex.test(endDate)) return res.status(400).json({ error: 'Dates must be YYYY-MM-DD.' });
  
  const start = new Date(startDate);
  const end = new Date(endDate);
  
  if (isNaN(start.getTime()) || isNaN(end.getTime())) return res.status(400).json({ error: 'Invalid date format.' });
  if (start > end) return res.status(400).json({ error: 'startDate cannot be after endDate.' });
  
  const endOfDay = new Date(end); endOfDay.setDate(endOfDay.getDate() + 1); // Exclusive end for query

  try {
    const uniqueVms = new Map(); // Key: hypervisorId:hypervisorVmId, Value: { createdAt: Date }

    // 1. Fetch VMs from Database, including hypervisor_type
    const dbVmsResult = await pool.query(
      `SELECT id, hypervisor_id, hypervisor_vm_id, created_at 
       FROM virtual_machines 
       WHERE created_at IS NOT NULL`
    );
    for (const dbVm of dbVmsResult.rows) {
      if (dbVm.hypervisor_id && dbVm.hypervisor_vm_id && dbVm.created_at) {
        const key = `${dbVm.hypervisor_id}:${dbVm.hypervisor_vm_id}`;
        // We need hypervisor_type here. Let's fetch it with the hypervisor details.
        // For now, we'll add it when iterating through connectedHypervisors.
        // A more optimized way would be to JOIN hypervisors table here.
        uniqueVms.set(key, { createdAt: new Date(dbVm.created_at), type: null }); // type will be filled later
      }
    }
    console.log(`Stats: Found ${uniqueVms.size} VMs from database with creation dates.`);

    // 2. Fetch VMs from Connected Hypervisors
    const { rows: connectedHypervisors } = await pool.query(
      `SELECT id, type, host, username, api_token, token_name, name as hypervisor_name 
       FROM hypervisors WHERE status = 'connected'`
    );

    for (const hypervisor of connectedHypervisors) {
      try {
        if (hypervisor.type === 'proxmox') {
          const proxmox = await getProxmoxClient(hypervisor.id);
          const vmResources = await proxmox.cluster.resources.$get({ type: 'vm' });
          for (const vm of vmResources) {
            const vmIdStr = vm.vmid.toString();
            const key = `${hypervisor.id}:${vmIdStr}`;
            if (uniqueVms.has(key)) {
              const existingVm = uniqueVms.get(key);
              if (!existingVm.type) existingVm.type = 'proxmox'; // Fill type if from DB
            } else if (vm.uptime) { // New VM not in DB
              const estimatedCreationDate = new Date(Date.now() - (vm.uptime * 1000));
              uniqueVms.set(key, { createdAt: estimatedCreationDate, type: 'proxmox' });
            } else {
                console.warn(`Stats: Proxmox VM ${vmIdStr} from ${hypervisor.name} missing uptime for creation date estimation.`);
            }
          }
        } else if (hypervisor.type === 'vsphere') {
          const pyvmomiVmsRaw = await callPyvmomiService('GET', '/vms', hypervisor);
          if (Array.isArray(pyvmomiVmsRaw)) {
            for (const vm of pyvmomiVmsRaw) {
              const key = `${hypervisor.id}:${vm.uuid}`;
              if (uniqueVms.has(key)) {
                const existingVm = uniqueVms.get(key);
                if (!existingVm.type) existingVm.type = 'vsphere'; // Fill type if from DB
              } else if (vm.boot_time) { // New VM not in DB
                const estimatedCreationDate = new Date(vm.boot_time);
                uniqueVms.set(key, { createdAt: estimatedCreationDate, type: 'vsphere' });
              } else if (!uniqueVms.has(key)) {
                // Fallback if boot_time is not available, maybe log or skip
                console.warn(`Stats: vSphere VM ${vm.uuid} from ${hypervisor.name} missing boot_time for creation date estimation.`);
                // uniqueVms.set(key, { createdAt: new Date(0), type: 'vsphere' }); // Or handle as unknown creation date
              }
            }
          }
        }
      } catch (hypervisorError) {
        console.error(`Stats: Error fetching VMs from hypervisor ${hypervisor.name} (ID: ${hypervisor.id}):`, hypervisorError.message);
      }
    }
    console.log(`Stats: Total unique VMs (DB + Hypervisors) before date filtering: ${uniqueVms.size}`);

    // 3. Filter by Date Range and Count
    const filteredVmCreationDates = [];
    uniqueVms.forEach(vmData => {
      if (vmData.type && vmData.createdAt >= start && vmData.createdAt < endOfDay) { // Ensure type is set
        filteredVmCreationDates.push({ date: vmData.createdAt, type: vmData.type });
      }
    });

    const count = filteredVmCreationDates.length;
    let dailyCounts = null;

    const diffTime = Math.abs(end.getTime() - start.getTime());
    const diffDays = Math.ceil(diffTime / (1000 * 60 * 60 * 24)) + 1;

    if (diffDays <= MAX_DAYS_FOR_DAILY_COUNTS) {
      const countsByDate = {};
      filteredVmCreationDates.forEach(vm => {
        const dateString = vm.date.toISOString().split('T')[0]; // YYYY-MM-DD
        if (!countsByDate[dateString]) {
          countsByDate[dateString] = { date: dateString, proxmox: 0, vsphere: 0, total: 0 };
        }
        if (vm.type === 'proxmox') {
          countsByDate[dateString].proxmox += 1;
        } else if (vm.type === 'vsphere') {
          countsByDate[dateString].vsphere += 1;
        }
        countsByDate[dateString].total +=1;
      });
      dailyCounts = Object.values(countsByDate)
        .sort((a, b) => new Date(a.date) - new Date(b.date));
    }

    console.log(`Stats: VMs created between ${startDate} and ${endDate}: ${count}. Daily counts generated: ${!!dailyCounts}`);
    res.json({ count, startDate, endDate, dailyCounts });
  } catch (err) {
    console.error('Error in /api/stats/vm-creation-count:', err);
    res.status(500).json({ error: 'Failed to retrieve VM creation statistics' });
  }
});


app.get('/api/stats/client-vms/:clientId', authenticate, async (req, res) => {
  const { clientId } = req.params;
  const page = parseInt(req.query.page || '1', 10);
  const limit = parseInt(req.query.limit || '5', 10);
  const offset = (page - 1) * limit;
  if (!clientId) return res.status(400).json({ error: 'Client ID is required.' });
  try {
    const vmsQuery = `
      SELECT vm.id as database_id, vm.hypervisor_vm_id as id, vm.name, vm.status, vm.created_at,
             vm.cpu_cores, vm.memory_mb, vm.disk_gb, vm.os, vm.hypervisor_id, h.type as hypervisor_type
      FROM virtual_machines vm JOIN hypervisors h ON vm.hypervisor_id = h.id
      WHERE vm.final_client_id = $1 ORDER BY vm.created_at DESC LIMIT $2 OFFSET $3`;
    const vmsResult = await pool.query(vmsQuery, [clientId, limit, offset]);
    const countQuery = 'SELECT COUNT(*) FROM virtual_machines WHERE final_client_id = $1';
    const countResult = await pool.query(countQuery, [clientId]);
    const totalItems = parseInt(countResult.rows[0].count, 10);
    const totalPages = Math.ceil(totalItems / limit);
    const formattedVms = vmsResult.rows.map(dbVm => ({
      id: dbVm.id, databaseId: dbVm.database_id, name: dbVm.name, status: dbVm.status,
      createdAt: dbVm.created_at, hypervisorId: dbVm.hypervisor_id, hypervisorType: dbVm.hypervisor_type,
      specs: { cpu: dbVm.cpu_cores, memory: dbVm.memory_mb, disk: dbVm.disk_gb, os: dbVm.os, }
    }));
    res.json({ items: formattedVms, pagination: { currentPage: page, totalPages, totalItems, limit } });
  } catch (err) { res.status(500).json({ error: 'Failed to retrieve VMs for the client.' }); }
});



// Si usas express-ws con un servidor http explícito, harías server.listen(...)
// Pero como lo inicializamos directamente con app, app.listen() debería funcionar.
// const server = http.createServer(app); // No es necesario si app.listen() funciona para express-ws
// ews = expressWs(app, server); // Si usaras un servidor explícito

app.listen(port, () => { // app.listen es suficiente si ews se inicializó solo con app
  console.log(`Servidor (incluyendo WebSocket proxy) corriendo en el puerto ${port}`);
});<|MERGE_RESOLUTION|>--- conflicted
+++ resolved
@@ -914,13 +914,13 @@
 
       let pveAuthCookie = null;
       let csrfPreventionToken = null;
-
       const proxmoxUsernameForLogin = targetHypervisor.username;
-      // Si no hay token_name, api_token es la contraseña.
-      const proxmoxPasswordForLogin = targetHypervisor.token_name ? null : targetHypervisor.api_token;
+      // Use the dedicated 'password' field from the hypervisor's DB record for login.
+      // This password is used to obtain the PVEAuthCookie, even if API tokens are used for other operations.
+      const proxmoxPasswordForLogin = targetHypervisor.password; 
 
       if (!proxmoxPasswordForLogin) { 
-        console.warn("Console: Proxmox password (from api_token field) not available for login. Cannot perform login to get PVEAuthCookie. WebSocket proxy will likely fail if cookie is required.");
+        console.warn(`Console: Proxmox user password for '${proxmoxUsernameForLogin}' not available in hypervisor configuration. Cannot perform login to get PVEAuthCookie. WebSocket proxy will likely fail if cookie is required.`);
       } else {
         const loginUrl = `${baseProxmoxUrl}/api2/json/access/ticket`;
         console.log(`Console: Attempting login to Proxmox at ${loginUrl} for user ${proxmoxUsernameForLogin} to get session cookie.`);
@@ -938,25 +938,32 @@
           });
 
           if (!loginResponse.ok) {
-            const errorText = await loginResponse.text();
-            console.error(`Console: Proxmox login failed: ${loginResponse.status} ${loginResponse.statusText}`, errorText);
+            const errorBody = await loginResponse.text();
+            console.error(`Console: Proxmox login failed. Status: ${loginResponse.status} ${loginResponse.statusText}. Body:`, errorBody.substring(0, 500)); // Log first 500 chars of error body
           } else {
             const loginData = await loginResponse.json();
+            console.log("Console: Proxmox login successful. Login data:", JSON.stringify(loginData).substring(0,500));
+
             csrfPreventionToken = loginData.data.CSRFPreventionToken;
-            const setCookieHeader = loginResponse.headers.get('set-cookie');
-            if (setCookieHeader) {
-              const authCookieString = setCookieHeader.split(',').map(c => c.trim()).find(cookie => cookie.startsWith('PVEAuthCookie='));
-              if (authCookieString) {
-                pveAuthCookie = authCookieString.split(';')[0].trim();
-                console.log(`Console: PVEAuthCookie obtained from login: ${pveAuthCookie}`);
-              }
+            // Proxmox devuelve el ticket de sesión (que actúa como PVEAuthCookie)
+            // directamente en el cuerpo de la respuesta del login, no como un header Set-Cookie.
+            if (loginData.data && loginData.data.ticket) {
+              pveAuthCookie = loginData.data.ticket; // Usar el ticket del cuerpo como la PVEAuthCookie
+              console.log("Console: PVEAuthCookie (ticket from login data) obtained.");
+            } else {
+              console.warn("Console: 'ticket' (PVEAuthCookie) not found in Proxmox login response data.");
             }
+
+            // Este log ya existe y muestra el resultado final de la extracción
+            console.log(`Console: Extracted CSRFPreventionToken: ${csrfPreventionToken ? 'Present' : 'MISSING'}, PVEAuthCookie (from ticket field): ${pveAuthCookie ? 'Present' : 'MISSING'}`);
+
             if (!pveAuthCookie || !csrfPreventionToken) {
                console.warn("Console: PVEAuthCookie or CSRFPreventionToken not fully obtained after Proxmox login attempt.");
             }
           }
         } catch (loginError) {
-          console.error("Console: Error during Proxmox login for session cookie:", loginError);
+          console.error("Console: Exception during Proxmox login request for session cookie:", loginError.message);
+          if (loginError.cause) console.error("Console: Login exception cause:", loginError.cause);
         }
       }
 
@@ -968,7 +975,7 @@
           method: 'POST',
           headers: {
             'Content-Type': 'application/json',
-            'Cookie': pveAuthCookie, 
+            'Cookie': `PVEAuthCookie=${pveAuthCookie}`, // Formatear correctamente el header Cookie
             'CSRFPreventionToken': csrfPreventionToken 
           },
           body: JSON.stringify({}),
@@ -1005,6 +1012,7 @@
           node: targetNode,
           vmName: vmNameForConsole,
           pveAuthCookie: pveAuthCookie, // DEVOLVER LA COOKIE AL FRONTEND (será null si no se pudo obtener)
+          csrfPreventionToken: csrfPreventionToken, // DEVOLVER EL TOKEN CSRF AL FRONTEND
         }
       });
     } else if (targetHypervisor.type === 'vsphere') {
@@ -1023,11 +1031,11 @@
 });
 // --- WebSocket Proxy para Proxmox VNC ---
 ews.app.ws('/api/proxmox-console-ws', (ws, req) => {
-  const { node, vmid, port: vncPort, vncticket, proxmoxApiHost, pveAuthCookie } = req.query; // Leer pveAuthCookie
-
-  if (!node || !vmid || !vncPort || !vncticket || !proxmoxApiHost || !pveAuthCookie) { // Hacer pveAuthCookie obligatoria aquí
-    console.error('Proxy WS: Faltan parámetros en query para la consola Proxmox (incluyendo pveAuthCookie):', req.query);
-    ws.close(1008, 'Faltan parámetros requeridos, incluyendo pveAuthCookie');
+  const { node, vmid, port: vncPort, vncticket, proxmoxApiHost, pveAuthCookie, csrfPreventionToken } = req.query;
+
+  if (!node || !vmid || !vncPort || !vncticket || !proxmoxApiHost || !pveAuthCookie || !csrfPreventionToken) {
+    console.error('Proxy WS: Faltan parámetros en query para la consola Proxmox (incluyendo pveAuthCookie y csrfPreventionToken):', req.query);
+    ws.close(1008, 'Faltan parámetros requeridos, incluyendo pveAuthCookie y csrfPreventionToken');
     return;
   }
 
@@ -1038,10 +1046,25 @@
   
   console.log(`Proxy WS: Intentando conectar a Proxmox target: ${proxmoxTargetUrl}`);
 
-  const wsHeaders = {};
-  if (pveAuthCookie) {
-    wsHeaders['Cookie'] = decodeURIComponent(pveAuthCookie);
-  }
+  const cookieParts = [];
+  if (pveAuthCookie && pveAuthCookie !== "undefined") {
+    cookieParts.push(`PVEAuthCookie=${pveAuthCookie}`); // Usar directamente desde req.query
+  }
+
+  const wsHeaders = {
+    'Origin': `https://${proxmoxApiHost}:8006`
+  };
+
+  if (cookieParts.length > 0) {
+    wsHeaders['Cookie'] = cookieParts.join('; '); // Should only contain PVEAuthCookie=...
+  }
+
+  // Send CSRFPreventionToken as a separate header.
+  // Ensure it's not the literal string "undefined" or empty.
+  if (csrfPreventionToken && csrfPreventionToken !== "undefined" && csrfPreventionToken.trim() !== "") {
+    wsHeaders['CSRFPreventionToken'] = csrfPreventionToken; // Usar directamente desde req.query
+  }
+  console.log("Proxy WS: Headers for Proxmox WebSocket:", JSON.stringify(wsHeaders)); // Log the headers
 
   const proxmoxWs = new WebSocket(proxmoxTargetUrl, {
     headers: wsHeaders,
@@ -1094,6 +1117,7 @@
     }
   });
 });
+
 
 // Helper function to extract IP addresses from Proxmox QEMU agent response
 function extractIpAddressesFromAgent(agentInterfaces) {
@@ -1586,201 +1610,82 @@
   return proxmoxApi(proxmoxConfig);
 }
 
-// POST /api/vms/:id/console - Get console access details
-app.post('/api/vms/:id/console', authenticate, async (req, res) => {
-  const { id: vmExternalId } = req.params; // Proxmox vmid or vSphere UUID
-  console.log(`--- Received POST /api/vms/${vmExternalId}/console ---`);
-
-  let targetHypervisor = null;
-  let targetNode = null; // For Proxmox
-  let proxmoxClientInstance = null;
-  let vmNameForConsole = vmExternalId; // Default name
-
-  try {
-<<<<<<< HEAD
-    // Step 1: Find the VM's Hypervisor and basic info
-    // Similar logic to /action or /details route to find the VM
-    const { rows: connectedHypervisors } = await pool.query(
-      `SELECT id, type, host, username, api_token, token_name, name as hypervisor_name 
-       FROM hypervisors WHERE status = 'connected'`
-=======
+
+// GET /api/hypervisors/:id/nodes
+app.get('/api/hypervisors/:id/nodes', authenticate, async (req, res) => {
+  const { id } = req.params;
+  try {
     const { rows: [hypervisorInfo] } = await pool.query(
       'SELECT id, type, name, status, host, username, password, api_token, token_name, vsphere_subtype FROM hypervisors WHERE id = $1',
       [id]
->>>>>>> 5687d72e
     );
 
-    let vmFoundOnHypervisor = false;
-
-    for (const hypervisor of connectedHypervisors) {
-      if (hypervisor.type === 'proxmox') {
-        const [dbHost, dbPortStr] = hypervisor.host.split(':');
-        const port = dbPortStr ? parseInt(dbPortStr, 10) : 8006;
-        const cleanHost = dbHost; // This is the Proxmox API host
-        
-        // Configurar proxmoxClientInstance para la llamada a vncproxy (puede usar token API)
-        const proxmoxConfigForVncProxy = {
-          host: cleanHost, port: port, username: hypervisor.username,
-          timeout: 10000, rejectUnauthorized: false
+    if (!hypervisorInfo) return res.status(404).json({ error: 'Hypervisor not found.' });
+    if (hypervisorInfo.status !== 'connected') return res.status(409).json({ error: `Hypervisor ${hypervisorInfo.name} not connected.` });
+
+    let formattedNodes = [];
+
+    if (hypervisorInfo.type === 'proxmox') {
+      // ... (Proxmox nodes logic - Mantenida como estaba)
+      const proxmox = await getProxmoxClient(id);
+      const nodes = await proxmox.nodes.$get();
+      formattedNodes = await Promise.all(nodes.map(async (node) => {
+        const nodeStatus = await proxmox.nodes.$(node.node).status.$get();
+        const totalLogicalCpus = (nodeStatus.cpuinfo?.cores || 0) * (nodeStatus.cpuinfo?.sockets || 1);
+        return {
+          id: node.node, name: node.node, status: node.status,
+          cpu: { cores: totalLogicalCpus, usage: nodeStatus.cpu || 0 },
+          memory: { total: nodeStatus.memory?.total || 0, used: nodeStatus.memory?.used || 0, free: nodeStatus.memory?.free || 0, },
+          rootfs: nodeStatus.rootfs ? { total: nodeStatus.rootfs.total || 0, used: nodeStatus.rootfs.used || 0, } : undefined,
         };
-        if (hypervisor.token_name && hypervisor.api_token) {
-          proxmoxConfigForVncProxy.tokenID = `${hypervisor.username}!${hypervisor.token_name}`;
-          proxmoxConfigForVncProxy.tokenSecret = hypervisor.api_token;
-        } else if (hypervisor.api_token) { // Si no hay token_name, api_token es la contraseña
-          // Aunque vncproxy podría funcionar con contraseña, el login para PVEAuthCookie es más robusto
-          // proxmoxConfigForVncProxy.password = hypervisor.api_token; // Podría añadirse si se quiere que vncproxy use pass
-          // proxmoxClientInstance se usará si el login para cookie falla o no es necesario.
+      }));
+    } else if (hypervisorInfo.type === 'vsphere') {
+      console.log(`Fetching vSphere nodes for hypervisor ${id} via PyVmomi microservice`);
+      // TODO: PYVMOMI: Implement '/hosts' endpoint in app.py
+      // This endpoint should list ESXi hosts (if vCenter) or the single ESXi host.
+      // It should return details like name, status, CPU (cores, usage), memory (total, used).
+      try {
+        const pyvmomiHosts = await callPyvmomiService('GET', '/hosts', hypervisorInfo);
+        if (Array.isArray(pyvmomiHosts)) {
+          formattedNodes = pyvmomiHosts.map(host => ({
+            id: host.moid || host.name, // Use MOID if available, else name
+            name: host.name,
+            // Determine status based on connection, power, and overall health
+            status: (host.connection_state === 'connected' && host.power_state === 'poweredOn')
+                      ? (host.overall_status === 'green' ? 'online' : (host.overall_status === 'yellow' || host.overall_status === 'red' ? 'warning' : 'unknown'))
+                      : 'offline',
+            cpu: {
+              cores: host.cpu_cores || 0,
+              usage: (host.cpu_usage_percent || 0) / 100, // Convert percentage from Python (0-100) to fraction (0-1)
+            },
+            memory: {
+              total: host.memory_total_bytes || 0,
+              used: host.memory_used_bytes || 0,
+              free: (host.memory_total_bytes || 0) - (host.memory_used_bytes || 0),
+            },
+            vmCount: host.vm_count, // Added from Python microservice
+            powerState: host.power_state, // Added from Python microservice
+            connectionState: host.connection_state, // Added from Python microservice
+            // storage: PyVmomi microservice would need to aggregate datastore info per host if desired here
+          }));
+        } else {
+          console.warn("PyVmomi /hosts did not return an array:", pyvmomiHosts);
         }
-        // console.log("proxmoxConfigForVncProxy",proxmoxConfigForVncProxy) // Debug
-        proxmoxClientInstance = proxmoxApi(proxmoxConfigForVncProxy);
-
-        try {
-          const vmResources = await proxmoxClientInstance.cluster.resources.$get({ type: 'vm' });
-          const foundVm = vmResources.find(vm => vm.vmid.toString() === vmExternalId);
-          if (foundVm) {
-            targetHypervisor = hypervisor; // Guardar el objeto completo del hipervisor
-            targetNode = foundVm.node;
-            vmNameForConsole = foundVm.name || vmExternalId;
-            vmFoundOnHypervisor = true;
-            console.log(`Console: Found Proxmox VM ${vmExternalId} on node ${targetNode} of hypervisor ${hypervisor.id}`);
-            break;
-          }
-        } catch (findError) {
-          console.warn(`Console: Could not check Proxmox hypervisor ${hypervisor.id} for VM ${vmExternalId}:`, findError.message);
-        }
-      } else if (hypervisor.type === 'vsphere') {
-        const { rows: [dbVm] } = await pool.query('SELECT name FROM virtual_machines WHERE hypervisor_vm_id = $1 AND hypervisor_id = $2', [vmExternalId, hypervisor.id]);
-        if (dbVm) {
-            vmNameForConsole = dbVm.name;
-        }
-        if (vmExternalId.length === 36 && vmExternalId.includes('-')) {
-          targetHypervisor = hypervisor;
-          vmFoundOnHypervisor = true;
-          console.log(`Console: Assuming VM ${vmExternalId} is vSphere on hypervisor ${hypervisor.id}. Name: ${vmNameForConsole}`);
-          break;
-        }
-      }
-    }
-
-    if (!vmFoundOnHypervisor || !targetHypervisor) {
-      return res.status(404).json({ error: `VM ${vmExternalId} not found on any suitable connected hypervisor for console access.` });
-    }
-
-    // Step 2: Get console details based on hypervisor type
-    if (targetHypervisor.type === 'proxmox') {
-      const proxmoxApiHostForVnc = targetHypervisor.host.split(':')[0];
-      const proxmoxApiPort = targetHypervisor.host.split(':')[1] || '8006';
-      const baseProxmoxUrl = `https://${proxmoxApiHostForVnc}:${proxmoxApiPort}`;
-
-      let pveAuthCookie = null;
-      let csrfPreventionToken = null;
-
-      const proxmoxUsernameForLogin = targetHypervisor.username;
-      // Si no hay token_name, api_token es la contraseña.
-      const proxmoxPasswordForLogin = targetHypervisor.token_name ? null : targetHypervisor.api_token;
-
-      if (!proxmoxPasswordForLogin) { 
-        console.warn("Console: Proxmox password (from api_token field) not available for login. Cannot perform login to get PVEAuthCookie. WebSocket proxy will likely fail if cookie is required.");
-      } else {
-        const loginUrl = `${baseProxmoxUrl}/api2/json/access/ticket`;
-        console.log(`Console: Attempting login to Proxmox at ${loginUrl} for user ${proxmoxUsernameForLogin} to get session cookie.`);
-        try {
-          const loginResponse = await fetch(loginUrl, {
-            method: 'POST',
-            headers: {
-              'Content-Type': 'application/x-www-form-urlencoded',
-            },
-            body: new URLSearchParams({
-              username: proxmoxUsernameForLogin,
-              password: proxmoxPasswordForLogin, 
-            }).toString(),
-            agent: new https.Agent({ rejectUnauthorized: false })
-          });
-
-          if (!loginResponse.ok) {
-            const errorText = await loginResponse.text();
-            console.error(`Console: Proxmox login failed: ${loginResponse.status} ${loginResponse.statusText}`, errorText);
-          } else {
-            const loginData = await loginResponse.json();
-            csrfPreventionToken = loginData.data.CSRFPreventionToken;
-            const setCookieHeader = loginResponse.headers.get('set-cookie');
-            if (setCookieHeader) {
-              const authCookieString = setCookieHeader.split(',').map(c => c.trim()).find(cookie => cookie.startsWith('PVEAuthCookie='));
-              if (authCookieString) {
-                pveAuthCookie = authCookieString.split(';')[0].trim();
-                console.log(`Console: PVEAuthCookie obtained from login: ${pveAuthCookie}`);
-              }
-            }
-            if (!pveAuthCookie || !csrfPreventionToken) {
-               console.warn("Console: PVEAuthCookie or CSRFPreventionToken not fully obtained after Proxmox login attempt.");
-            }
-          }
-        } catch (loginError) {
-          console.error("Console: Error during Proxmox login for session cookie:", loginError);
-        }
-      }
-
-      let vncProxyResponseData;
-      if (pveAuthCookie && csrfPreventionToken) {
-        const vncProxyUrl = `${baseProxmoxUrl}/api2/json/nodes/${targetNode}/qemu/${vmExternalId}/vncproxy`;
-        console.log(`Console: Calling vncproxy via fetch with session: POST ${vncProxyUrl}`);
-        const vncProxyFetchOptions = {
-          method: 'POST',
-          headers: {
-            'Content-Type': 'application/json',
-            'Cookie': pveAuthCookie, 
-            'CSRFPreventionToken': csrfPreventionToken 
-          },
-          body: JSON.stringify({}),
-          agent: new https.Agent({ rejectUnauthorized: false })
-        };
-        const vncProxyFetchResponse = await fetch(vncProxyUrl, vncProxyFetchOptions);
-        if (!vncProxyFetchResponse.ok) {
-          const errorText = await vncProxyFetchResponse.text();
-          console.error(`Console: vncproxy fetch call (with session) failed: ${vncProxyFetchResponse.status} ${vncProxyFetchResponse.statusText}`, errorText);
-          throw new Error(`Failed to call vncproxy (with session): ${vncProxyFetchResponse.statusText}`);
-        }
-        const vncProxyJsonResponse = await vncProxyFetchResponse.json();
-        vncProxyResponseData = vncProxyJsonResponse.data;
-      } else {
-        console.log(`Console: Calling vncproxy via proxmox-api library (using API Token or password if configured in client)`);
-        // proxmoxClientInstance ya está configurado arriba, podría usar token o pass si está en config
-        vncProxyResponseData = await proxmoxClientInstance.nodes.$(targetNode).qemu.$(vmExternalId).vncproxy.$post({});
-      }
- 
-      console.log(`Proxmox vncproxy response (port, ticket): port=${vncProxyResponseData.port}, ticket=${vncProxyResponseData.ticket ? 'present' : 'missing'}. Using API host IP: ${proxmoxApiHostForVnc} for node ${targetNode}`);
- 
-      if (!vncProxyResponseData.port || !vncProxyResponseData.ticket) {
-        console.error(`Proxmox vncproxy response for VM ${vmExternalId} on node ${targetNode} is missing port or ticket.`);
-        throw new Error('Proxmox vncproxy response was incomplete (missing port or ticket).');
-      }
- 
-      res.json({
-        type: 'proxmox',
-        connectionDetails: {
-          proxmoxApiHost: proxmoxApiHostForVnc,
-          port: vncProxyResponseData.port,
-          ticket: vncProxyResponseData.ticket,
-          vmid: vmExternalId,
-          node: targetNode,
-          vmName: vmNameForConsole,
-          pveAuthCookie: pveAuthCookie, // DEVOLVER LA COOKIE AL FRONTEND (será null si no se pudo obtener)
-        }
-      });
-    } else if (targetHypervisor.type === 'vsphere') {
-      console.log(`Console: Requesting WebMKS ticket for vSphere VM ${vmExternalId} via PyVmomi`);
-      const mksTicketDetails = await callPyvmomiService('POST', `/vm/${vmExternalId}/console`, targetHypervisor, { vm_name: vmNameForConsole });
-      res.json({
-        type: 'vsphere',
-        connectionDetails: { ...mksTicketDetails, vmName: vmNameForConsole } 
-      });
-    }
+      } catch (pyVmomiError) {
+        console.error(`Error fetching vSphere nodes via PyVmomi for ${id}:`, pyVmomiError.details?.error || pyVmomiError.message);
+        // Fallback or error response
+        return res.status(pyVmomiError.status || 500).json({ error: 'Failed to retrieve vSphere nodes via PyVmomi', details: pyVmomiError.details?.error || pyVmomiError.message });
+      }
+    } else {
+      return res.status(400).json({ error: `Unsupported hypervisor type: ${hypervisorInfo.type}` });
+    }
+    res.json(formattedNodes);
   } catch (error) {
-    console.error(`Error getting console for VM ${vmExternalId}:`, error);
-    const errorDetails = getProxmoxError(error); 
-    res.status(errorDetails.code || 500).json({ error: 'Failed to get console access.', details: errorDetails.message });
-  }
-});
+    console.error(`Error fetching nodes for hypervisor ${id}:`, error.message);
+    res.status(500).json({ error: 'Failed to retrieve nodes', details: error.message });
+  }
+});
+
 
 //Get the hypervisor info from the request body
 app.get('/api/hypervisors/:id/storage', authenticate, async (req, res) => {
@@ -2047,15 +1952,7 @@
       last_sync = new Date();
       console.log(`Connected to Proxmox ${versionResponse.version} at ${cleanHost}:${port}`);
     } else if (type === 'vsphere') {
-<<<<<<< HEAD
-      const hypervisorDataForPyvmomi = { host, username, api_token: password, type, vsphere_subtype: clientVsphereSubtype };
-=======
-      //console.log(`Attempting vSphere connection to: ${host} with user: ${username} via PyVmomi microservice`);
-      // For vSphere, we now use the PyVmomi microservice to test connection.
-      // The microservice's /connect endpoint should attempt SmartConnect.
-      // It should also try to determine if it's vCenter or ESXi if possible.
       const hypervisorDataForPyvmomi = { host, username, password: password, type, vsphere_subtype: clientVsphereSubtype }; // Usar campo 'password'
->>>>>>> 5687d72e
       
             try {
         const connectResponse = await callPyvmomiService('POST', '/connect', hypervisorDataForPyvmomi, {
@@ -2082,17 +1979,6 @@
         [
             name, type,
             type === 'proxmox' ? `${cleanHost}:${(new URL(host.includes('://') ? host : `https://${host}`)).port || 8006}` : cleanHost, // Store Proxmox with port
-<<<<<<< HEAD
-            username, // username
-            (type === 'vsphere' ? password : (apiToken || password)), // Si es Proxmox y hay token, usa apiToken, sino usa password (que va a api_token)
-            (type === 'proxmox' ? (apiToken ? tokenName : null) : null), // token_name solo si se usa token API para Proxmox
-            determinedVsphereSubtype, // vsphere_subtype
-            status, last_sync // status, last_sync
-        ]
-    );
-    const responseData = dbResult.rows[0];
-    res.status(201).json(responseData);
-=======
             username,
             password || null, // Store password (for Proxmox or vSphere if provided)
             (type === 'proxmox' ? (apiToken || null) : null), // api_token specifically for Proxmox
@@ -2105,7 +1991,6 @@
 
     // Password is now directly inserted for both Proxmox and vSphere if provided.
      res.status(201).json(responseData);
->>>>>>> 5687d72e
 
   } catch (error) {
     console.error('Error creating hypervisor:', error);
@@ -2520,14 +2405,7 @@
 
   try {
     const { rows: [currentHypervisor] } = await pool.query(
-<<<<<<< HEAD
-      `SELECT id, type, host as current_host, username as current_username, 
-              api_token as current_api_token, token_name as current_token_name, name as current_name, 
-              status as current_status, last_sync as current_last_sync 
-       FROM hypervisors WHERE id = $1`,
-=======
       'SELECT id, type, host as current_host, username as current_username, password as current_password, api_token as current_api_token, token_name as current_token_name, name as current_name, status as current_status, last_sync as current_last_sync FROM hypervisors WHERE id = $1',
->>>>>>> 5687d72e
       [id]
     );
 
@@ -2539,28 +2417,6 @@
     const finalName = name || currentHypervisor.current_name;
     const finalHost = host || currentHypervisor.current_host;
     const finalUsername = username || currentHypervisor.current_username;
-<<<<<<< HEAD
-    
-    // Inicializar con los valores actuales de la BD
-    let finalApiToken = currentHypervisor.current_api_token; // Para vSphere pass o Proxmox token secret
-    let finalTokenName = currentHypervisor.current_token_name; // Para Proxmox token name
-
-    let status = currentHypervisor.current_status; // Mantener estado actual por defecto
-    let last_sync = currentHypervisor.current_last_sync;
-
-    // Si se proporcionan nuevas credenciales, probarlas
-    const hasNewVSpherePassword = currentHypervisor.type === 'vsphere' && new_password;
-    const hasNewProxmoxPassword = currentHypervisor.type === 'proxmox' && new_password; // 'new_password' es la nueva contraseña de Proxmox
-    const hasNewProxmoxApiToken = currentHypervisor.type === 'proxmox' && new_api_token && new_token_name;
-
-    if (hasNewVSpherePassword || hasNewProxmoxPassword || hasNewProxmoxApiToken) {
-      console.log(`Attempting to verify new credentials for hypervisor ${id} of type ${currentHypervisor.type}`);
-      
-      const testHypervisorData = { 
-        host: finalHost,
-        username: finalUsername,
-      };
-=======
 
     let passwordToUpdate = currentHypervisor.current_password;
     let apiTokenToUpdate = currentHypervisor.current_api_token;
@@ -2587,7 +2443,6 @@
     // Si se proporcionan nuevas credenciales, probarlas
     if (credsChanged) {
       console.log(`Attempting to verify new credentials for hypervisor ${id}`);
->>>>>>> 5687d72e
 
       try {
         if (currentHypervisor.type === 'proxmox') {
@@ -2595,48 +2450,6 @@
           const port = dbPortStr ? parseInt(dbPortStr, 10) : 8006;
           const cleanHost = dbHost;
           const proxmoxConfig = {
-<<<<<<< HEAD
-            host: cleanHost, port: port, username: finalUsername,
-            timeout: 15000, rejectUnauthorized: false
-          };
-
-          // Priorizar nuevo token API si se proporciona para la prueba
-          if (hasNewProxmoxApiToken) {
-            console.log(`Proxmox Update: Testing with new API Token: ${new_token_name}`);
-            proxmoxConfig.tokenID = `${finalUsername}!${new_token_name.trim()}`;
-            proxmoxConfig.tokenSecret = new_api_token;
-          } else if (hasNewProxmoxPassword) {
-            console.log(`Proxmox Update: Testing with new Proxmox Password for user ${finalUsername}`);
-            proxmoxConfig.password = new_password; // Usar new_password para Proxmox
-          } else {
-             console.log(`Proxmox Update: No new Proxmox credentials provided for test, using existing if needed.`);
-             if (currentHypervisor.current_token_name && currentHypervisor.current_api_token) {
-                proxmoxConfig.tokenID = `${finalUsername}!${currentHypervisor.current_token_name}`;
-                proxmoxConfig.tokenSecret = currentHypervisor.current_api_token;
-             } else if (currentHypervisor.current_api_token) { // Si no hay token_name, current_api_token es la contraseña
-                proxmoxConfig.password = currentHypervisor.current_api_token;
-             }
-          }
-          const proxmox = proxmoxApi(proxmoxConfig);
-          await proxmox.version.$get(); 
-
-          // Si la prueba es exitosa, actualizar las credenciales que se guardarán
-          if (hasNewProxmoxApiToken) {
-            finalApiToken = new_api_token; // Este es el secreto del token
-            finalTokenName = new_token_name.trim();
-          } else if (hasNewProxmoxPassword) { // Si se actualiza la contraseña de Proxmox (y no el token)
-            finalApiToken = new_password; // La contraseña de Proxmox va a api_token
-            finalTokenName = null; // No hay token_name si se usa contraseña
-          }
-        } else if (currentHypervisor.type === 'vsphere') {
-          if (hasNewVSpherePassword) { 
-            console.log(`vSphere Update: Testing with new Password for user ${finalUsername}`);
-            await callPyvmomiService('POST', '/connect', { host: finalHost, username: finalUsername, api_token: new_password }, {});
-            finalApiToken = new_password; // Actualizar el campo que almacena la contraseña de vSphere
-          } else {
-             console.log(`vSphere Update: No new password provided, connection test skipped.`);
-          }
-=======
             host: cleanHost, port: port, username: finalUsername, // Use finalUsername for test
             timeout: 15000, rejectUnauthorized: false
           };
@@ -2666,7 +2479,6 @@
              // For now, this branch would mean no specific vSphere connection test if only password is cleared.
            }
            // passwordToUpdate ya se habrá establecido a new_password si new_password está definido.
->>>>>>> 5687d72e
         }
         status = 'connected';
         last_sync = new Date();
@@ -2679,23 +2491,10 @@
 
     // Actualizar la base de datos
       const result = await pool.query(
-<<<<<<< HEAD
-          `UPDATE hypervisors 
-           SET name = $1, host = $2, username = $3,  
-               api_token = $4, token_name = $5, 
-               status = $6, last_sync = $7, updated_at = now() 
-           WHERE id = $8 
-           RETURNING id, name, type, host, username, status, last_sync, vsphere_subtype, created_at, updated_at, token_name`,
-          [finalName, finalHost, finalUsername, 
-           finalApiToken, 
-           finalTokenName, 
-           status, last_sync, id]
-=======
           `UPDATE hypervisors SET name = $1, host = $2, username = $3, password = $4, api_token = $5, token_name = $6, status = $7, last_sync = $8, updated_at = now()
            WHERE id = $9
            RETURNING id, name, type, host, username, status, last_sync, vsphere_subtype, created_at, updated_at`,
           [finalName, finalHost, finalUsername, passwordToUpdate, apiTokenToUpdate, tokenNameToUpdate, status, last_sync, id]
->>>>>>> 5687d72e
       );
 
       if (result.rows.length > 0) {
