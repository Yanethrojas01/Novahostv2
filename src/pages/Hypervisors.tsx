import { useState, useEffect } from 'react';
import { Plus, RefreshCw, Search } from 'lucide-react';
import { motion } from 'framer-motion';
import { toast } from 'react-hot-toast'; // Assuming you have react-hot-toast or similar
import HypervisorCard from '../components/hypervisors/HypervisorCard';
import { Hypervisor, HypervisorCredentials } from '../types/hypervisor';
import { useAuth } from '../hooks/useAuth'; // Import useAuth


const API_BASE_URL = import.meta.env.VITE_API_BASE_URL; // Adjust if your server runs elsewhere
export default function Hypervisors() {
  const [hypervisors, setHypervisors] = useState<Hypervisor[]>([]);
  const [searchTerm, setSearchTerm] = useState('');
  const [isLoading, setIsLoading] = useState(true);
  const [isAddingNew, setIsAddingNew] = useState(false);
  const [newHypervisor, setNewHypervisor] = useState<HypervisorCredentials>({
    type: 'proxmox',
    host: '',
    username: '',
    password: '', // Contraseña genérica para vSphere o Proxmox
    apiToken: '', 
    tokenName: '', 
  });

  const { user, token: authToken } = useAuth(); // Get current user and token

  // Function to fetch hypervisors from the API
  const fetchHypervisors = async () => {
    setIsLoading(true);
    try {
      const response = await fetch(`${API_BASE_URL}/hypervisors`, {
        headers: {
          ...(authToken && { 'Authorization': `Bearer ${authToken}` }), 
        },
      });
      if (!response.ok) {
        throw new Error(`HTTP error! status: ${response.status}`);
      }
      const data: Hypervisor[] = await response.json();
      const formattedData = data.map(h => ({
        ...h,
        last_sync: h.last_sync ? new Date(h.last_sync).toISOString() : null,
        created_at: h.created_at ? new Date(h.created_at).toISOString() : undefined, 
        updated_at: h.updated_at ? new Date(h.updated_at).toISOString() : undefined, 
      }));
      setHypervisors(formattedData);
    } catch (error) {
      console.error('Error fetching hypervisors:', error);
      toast.error('Error al cargar los hipervisores.'); 
    } finally {
      setIsLoading(false);
    }
  };

  useEffect(() => {
    fetchHypervisors();
  }, [authToken]); 

  const handleDelete = async (id: string) => {
    try {
      const response = await fetch(`${API_BASE_URL}/hypervisors/${id}`, {
        method: 'DELETE',
        headers: {
          ...(authToken && { 'Authorization': `Bearer ${authToken}` }), 
        },
      });

      if (!response.ok) {
        throw new Error(`HTTP error! status: ${response.status}`);
      }

      toast.success('Hipervisor eliminado correctamente.');
      fetchHypervisors();

    } catch (error) {
      console.error('Error deleting hypervisor:', error);
      toast.error('Error al eliminar el hipervisor.');
    }
  };

  const handleAddNew = async () => {
<<<<<<< HEAD
    const isPasswordProvided = !!newHypervisor.password && newHypervisor.password.length > 0;
    const isProxmoxTokenAuthValid =
      newHypervisor.type === 'proxmox' &&
      !!newHypervisor.apiToken && newHypervisor.apiToken.length > 0 &&
      !!newHypervisor.tokenName && newHypervisor.tokenName.length > 0;
    
    let isFormValid = false;
    if (newHypervisor.type === 'vsphere') {
      isFormValid = !!newHypervisor.host && !!newHypervisor.username && isPasswordProvided;
    } else if (newHypervisor.type === 'proxmox') {
      isFormValid = !!newHypervisor.host && !!newHypervisor.username;
      // Opcional: Forzar al menos un método de autenticación para Proxmox
      // if (!isPasswordProvided && !isProxmoxTokenAuthValid) {
      //   toast.error('Para Proxmox, proporcione Contraseña o Token API para la conexión inicial.');
      //   isFormValid = false; 
      // }
    }

    if (isFormValid) {
      const payload: HypervisorCredentials = { ...newHypervisor };
      console.log('Payload to send:', payload); 
      setIsLoading(true); 
=======
    // Validation logic for enabling the button
    let isFormValid = false;
    if (newHypervisor.type === 'proxmox') {
      isFormValid = !!newHypervisor.host && !!newHypervisor.username &&
                    (!!newHypervisor.password || (!!newHypervisor.apiToken && !!newHypervisor.tokenName));
    } else if (newHypervisor.type === 'vsphere') {
      isFormValid = !!newHypervisor.host && !!newHypervisor.username && !!newHypervisor.password;
    }

    if (isFormValid) {
      // Clear password if using token auth for security (optional, backend should prioritize token anyway)
      // const payload = isTokenAuthValid ? { ...newHypervisor, password: '' } : newHypervisor; // Removed: send all fields as entered
      const payload = newHypervisor;
      console.log('Payload to send:', payload); // Debugging line
      setIsLoading(true); // Indicate activity
>>>>>>> 5687d72e
      try {
        const response = await fetch(`${API_BASE_URL}/hypervisors`, {
          method: 'POST',
          headers: {
            'Content-Type': 'application/json',
            ...(authToken && { 'Authorization': `Bearer ${authToken}` }), 
          },
          body: JSON.stringify(payload), 
        });
        console.log('Response status:', response); 

        if (!response.ok) {
          const errorData = await response.json().catch(() => ({ error: 'Failed to parse error response', details: 'Server returned non-JSON error or network issue.' }));
          const errorMessageFromServer = errorData.details || errorData.error || `HTTP error! status: ${response.status}`;
          throw new Error(errorMessageFromServer);
        }

        toast.success('Hipervisor añadido correctamente.');

        setNewHypervisor({
          type: 'proxmox', 
          host: '',
          username: '',
          password: '',
          apiToken: '', 
          tokenName: '', 
        });
        setIsAddingNew(false);
        fetchHypervisors();

      } catch (error: unknown) { 
        console.error('Error adding hypervisor:', error);
        let errorMessage = 'Error al añadir el hipervisor.';
        if (error instanceof Error) {
          errorMessage = `Error al añadir el hipervisor: ${error.message}`;
        }
        toast.error(errorMessage);
      } finally {
        setIsLoading(false); 
      }
    } else {
<<<<<<< HEAD
      if (newHypervisor.type === 'vsphere') {
        toast.error('Para vSphere, por favor complete Host, Usuario y Contraseña.');
      } else { // Proxmox
        toast.error('Para Proxmox, por favor complete Host y Usuario. Contraseña y/o Token API son opcionales pero recomendados para funcionalidad completa.');
      }
=======
      let errorMessage = 'Por favor, rellena todos los campos requeridos.';
      if (newHypervisor.type === 'proxmox') {
        errorMessage = 'Para Proxmox, rellena Host, Usuario y (Contraseña O (Token API + Nombre del Token)).';
      } else if (newHypervisor.type === 'vsphere') {
        errorMessage = 'Para vSphere, rellena Host, Usuario y Contraseña.';
      }
      toast.error(errorMessage);
>>>>>>> 5687d72e
    }
  };

  const handleRefresh = () => {
    fetchHypervisors();
  };
<<<<<<< HEAD

  const isConnectButtonEnabled =
    newHypervisor.host && newHypervisor.username &&
    ( (newHypervisor.type === 'vsphere' && !!newHypervisor.password) ||
      (newHypervisor.type === 'proxmox') 
    );
=======
  // Determine if the connect button should be enabled
  const isProxmoxAuthReady = newHypervisor.type === 'proxmox' && (!!newHypervisor.password || (!!newHypervisor.apiToken && !!newHypervisor.tokenName));
  const isVSphereAuthReady = newHypervisor.type === 'vsphere' && !!newHypervisor.password;
  const isConnectButtonEnabled = !!newHypervisor.host && !!newHypervisor.username && (isProxmoxAuthReady || isVSphereAuthReady);
>>>>>>> 5687d72e

  const handleConnectionChange = (updatedHypervisor: Hypervisor) => {
    setHypervisors(prevHypervisors =>
      prevHypervisors.map(h =>
        h.id === updatedHypervisor.id ? updatedHypervisor : h
      )
    );
  };

  const filteredHypervisors = hypervisors.filter(h =>
    (h.name?.toLowerCase() || '').includes(searchTerm.toLowerCase()) ||
    (h.host?.toLowerCase() || '').includes(searchTerm.toLowerCase()) ||
    (h.type?.toLowerCase() || '').includes(searchTerm.toLowerCase())
  );

  return (
    <div>
      <div className="mb-6">
        <h1 className="text-2xl font-bold text-slate-900 dark:text-white">Hipervisores</h1>
        <p className="text-slate-500 dark:text-slate-400 mt-1">
          Gestiona tus conexiones de Proxmox y vSphere
        </p>
      </div>

      <div className="flex flex-col sm:flex-row gap-4 mb-6 justify-between">
        <div className="relative">
          <div className="absolute inset-y-0 left-0 pl-3 flex items-center pointer-events-none">
            <Search className="h-5 w-5 text-slate-400" />
          </div>
          <input
            type="text"
            placeholder="Buscar hipervisores..."
            className="form-input pl-10 w-full sm:w-auto"
            value={searchTerm}
            onChange={(e) => setSearchTerm(e.target.value)}
          />
        </div>

        <div className="flex gap-2">
          <button
            onClick={handleRefresh}
            className="btn btn-secondary"
            disabled={isLoading} 
          >
            <RefreshCw className={`h-4 w-4 mr-2 ${isLoading ? 'animate-spin' : ''}`} />
            Actualizar
          </button>

          {(user?.role === 'admin' || user?.role === 'user') && (
            <button
              onClick={() => setIsAddingNew(true)}
              className="btn btn-primary"
            >
              <Plus className="h-4 w-4 mr-2" />
              Añadir Hipervisor
            </button>
          )}
        </div>
      </div>

      {isAddingNew && (user?.role === 'admin' || user?.role === 'user') && (
        <motion.div
          initial={{ opacity: 0, y: 20 }}
          animate={{ opacity: 1, y: 0 }}
          className="mb-6 p-6 bg-white dark:bg-slate-800 rounded-lg shadow border border-slate-200 dark:border-slate-700"
        >
          <h2 className="text-lg font-medium mb-4 text-slate-900 dark:text-white">Añadir Nuevo Hipervisor</h2>

          <div className="grid grid-cols-1 gap-4 sm:grid-cols-2">
            <div>
              <label className="form-label">Tipo</label>
              <select
                className="form-select"
                value={newHypervisor.type}
                onChange={(e) => setNewHypervisor(prev => ({
                  ...prev,
                  type: e.target.value as 'proxmox' | 'vsphere',
                  password: '',
                  apiToken: '',
                  tokenName: ''
                }))}
              >
                <option value="proxmox">Proxmox</option>
                <option value="vsphere">vSphere</option>
              </select>
            </div>

            <div>
              <label className="form-label">Host</label>
              <input
                type="text"
                className="form-input"
                placeholder={newHypervisor.type === 'proxmox' ? 'https://hostname.example.com:8006' : 'hostname.example.com'}
                value={newHypervisor.host}
                onChange={(e) => setNewHypervisor(prev => ({ ...prev, host: e.target.value }))}
              />
            </div>

            <div>
              <label className="form-label">Usuario</label>
              <input
                type="text"
                className="form-input"
                placeholder={newHypervisor.type === 'proxmox' ? 'usuario@pam' : 'administrator@vsphere.local'}
                value={newHypervisor.username}
                onChange={(e) => setNewHypervisor(prev => ({ ...prev, username: e.target.value }))}
              />
            </div>
<<<<<<< HEAD
=======

            {/* Password Field - Common but with different implications */}
            <div>
              <label className="form-label">Contraseña</label>
              <input
                type="password"
                className="form-input"
                value={newHypervisor.password || ''} // Ensure it's a controlled component
                onChange={(e) => setNewHypervisor(prev => ({ ...prev, password: e.target.value }))}
              />
              {newHypervisor.type === 'proxmox' && (
                <small className="text-xs text-slate-500 dark:text-slate-400"> (Opcional para Proxmox si usa Token API)</small>
              )}
            </div>
>>>>>>> 5687d72e

            {newHypervisor.type === 'proxmox' && (
              <>
                <div>
                  <label className="form-label">Contraseña</label>
                  <input
                    type="password"
                    className="form-input"
                    placeholder="(Para login/consola)"
                    value={newHypervisor.password} 
                    onChange={(e) => setNewHypervisor(prev => ({ ...prev, password: e.target.value }))}
                  />
                </div>
                <div className="sm:col-span-2 my-1 text-sm text-slate-500 dark:text-slate-400">
                  Y/O Token API (para operaciones generales):
                </div>
                <div className="sm:col-span-1">
                  <label className="form-label">Nombre del Token </label>
                  <input
                    type="text"
                    className="form-input"
                    placeholder="mytoken"
                    value={newHypervisor.tokenName || ''}
                    onChange={(e) => setNewHypervisor(prev => ({ ...prev, tokenName: e.target.value }))}
                  />
                </div>
                <div className="sm:col-span-1">
                  <label className="form-label">Secreto del Token API </label>
                  <input
                    type="password"
                    className="form-input"
                    placeholder="xxxxxxxx-xxxx-xxxx-xxxx-xxxxxxxxxxxx"
                    value={newHypervisor.apiToken || ''}
                    onChange={(e) => setNewHypervisor(prev => ({ ...prev, apiToken: e.target.value }))}
                  />
                </div>
              </>
            )}
            {newHypervisor.type === 'vsphere' && (
              <div>
                <label className="form-label">Contraseña</label>
                <input
                  type="password"
                  className="form-input"
                  value={newHypervisor.password}
                  onChange={(e) => setNewHypervisor(prev => ({ ...prev, password: e.target.value }))}
                />
              </div>
            )}
          </div>

          <div className="mt-6 flex justify-end space-x-3">
            <button
              type="button"
              className="btn btn-secondary"
              onClick={() => {
                setIsAddingNew(false);
                setNewHypervisor({ type: 'proxmox', host: '', username: '', password: '', apiToken: '', tokenName: '' });
              }}
              disabled={isLoading} 
            >
              Cancelar
            </button>
            <button
              type="button"
              className="btn btn-primary"
              onClick={handleAddNew}
              disabled={!isConnectButtonEnabled || isLoading}
            >
              {isLoading ? 'Conectando...' : 'Conectar y Guardar'}
            </button>
          </div>
        </motion.div>
      )}

      {isLoading && hypervisors.length === 0 ? ( 
        <div className="grid grid-cols-1 md:grid-cols-2 lg:grid-cols-3 gap-6">
          {[...Array(3)].map((_, i) => (
            <div key={i} className="card">
              <div className="p-4 animate-pulse">
                <div className="flex justify-between mb-4">
                  <div className="h-10 bg-slate-200 dark:bg-slate-700 rounded w-1/2"></div>
                  <div className="h-6 bg-slate-200 dark:bg-slate-700 rounded w-1/4"></div>
                </div>
                <div className="space-y-3">
                  <div className="h-4 bg-slate-200 dark:bg-slate-700 rounded w-full"></div>
                  <div className="h-4 bg-slate-200 dark:bg-slate-700 rounded w-full"></div>
                  <div className="h-4 bg-slate-200 dark:bg-slate-700 rounded w-3/4"></div>
                </div>
              </div>
            </div>
          ))}
        </div>
      ) : filteredHypervisors.length > 0 ? (
        <motion.div
          initial={{ opacity: 0 }}
          animate={{ opacity: 1 }}
          transition={{ delay: 0.1 }}
          className="grid grid-cols-1 md:grid-cols-2 lg:grid-cols-3 gap-6"
        >
          {filteredHypervisors.map(hypervisor => (
            <HypervisorCard
              key={hypervisor.id}
              hypervisor={hypervisor}
              onConnectionChange={handleConnectionChange} 
              onDelete={handleDelete}
            />
          ))}
        </motion.div>
      ) : (
        <div className="text-center py-10">
          <div className="mx-auto h-12 w-12 text-slate-400">
            <Search className="h-full w-full" />
          </div>
          <h3 className="mt-2 text-sm font-semibold text-slate-900 dark:text-white">No se encontraron hipervisores</h3>
          <p className="mt-1 text-sm text-slate-500 dark:text-slate-400">
            {searchTerm ? 'Intenta ajustar tu búsqueda.' : 'Empieza añadiendo una conexión de hipervisor.'}
          </p>
          {!searchTerm && (user?.role === 'admin' || user?.role === 'user') && (
            <>
              <div className="mt-6">
                <button
                  type="button"
                  className="btn btn-primary"
                  onClick={() => setIsAddingNew(true)}
                >
                  <Plus className="h-4 w-4 mr-2" />
                  Añadir Hipervisor
                </button>
              </div>
            </>
          )}
        </div>
      )}
    </div>
  );
}<|MERGE_RESOLUTION|>--- conflicted
+++ resolved
@@ -79,30 +79,6 @@
   };
 
   const handleAddNew = async () => {
-<<<<<<< HEAD
-    const isPasswordProvided = !!newHypervisor.password && newHypervisor.password.length > 0;
-    const isProxmoxTokenAuthValid =
-      newHypervisor.type === 'proxmox' &&
-      !!newHypervisor.apiToken && newHypervisor.apiToken.length > 0 &&
-      !!newHypervisor.tokenName && newHypervisor.tokenName.length > 0;
-    
-    let isFormValid = false;
-    if (newHypervisor.type === 'vsphere') {
-      isFormValid = !!newHypervisor.host && !!newHypervisor.username && isPasswordProvided;
-    } else if (newHypervisor.type === 'proxmox') {
-      isFormValid = !!newHypervisor.host && !!newHypervisor.username;
-      // Opcional: Forzar al menos un método de autenticación para Proxmox
-      // if (!isPasswordProvided && !isProxmoxTokenAuthValid) {
-      //   toast.error('Para Proxmox, proporcione Contraseña o Token API para la conexión inicial.');
-      //   isFormValid = false; 
-      // }
-    }
-
-    if (isFormValid) {
-      const payload: HypervisorCredentials = { ...newHypervisor };
-      console.log('Payload to send:', payload); 
-      setIsLoading(true); 
-=======
     // Validation logic for enabling the button
     let isFormValid = false;
     if (newHypervisor.type === 'proxmox') {
@@ -118,7 +94,6 @@
       const payload = newHypervisor;
       console.log('Payload to send:', payload); // Debugging line
       setIsLoading(true); // Indicate activity
->>>>>>> 5687d72e
       try {
         const response = await fetch(`${API_BASE_URL}/hypervisors`, {
           method: 'POST',
@@ -160,13 +135,6 @@
         setIsLoading(false); 
       }
     } else {
-<<<<<<< HEAD
-      if (newHypervisor.type === 'vsphere') {
-        toast.error('Para vSphere, por favor complete Host, Usuario y Contraseña.');
-      } else { // Proxmox
-        toast.error('Para Proxmox, por favor complete Host y Usuario. Contraseña y/o Token API son opcionales pero recomendados para funcionalidad completa.');
-      }
-=======
       let errorMessage = 'Por favor, rellena todos los campos requeridos.';
       if (newHypervisor.type === 'proxmox') {
         errorMessage = 'Para Proxmox, rellena Host, Usuario y (Contraseña O (Token API + Nombre del Token)).';
@@ -174,27 +142,18 @@
         errorMessage = 'Para vSphere, rellena Host, Usuario y Contraseña.';
       }
       toast.error(errorMessage);
->>>>>>> 5687d72e
     }
   };
 
   const handleRefresh = () => {
     fetchHypervisors();
   };
-<<<<<<< HEAD
-
-  const isConnectButtonEnabled =
-    newHypervisor.host && newHypervisor.username &&
-    ( (newHypervisor.type === 'vsphere' && !!newHypervisor.password) ||
-      (newHypervisor.type === 'proxmox') 
-    );
-=======
   // Determine if the connect button should be enabled
   const isProxmoxAuthReady = newHypervisor.type === 'proxmox' && (!!newHypervisor.password || (!!newHypervisor.apiToken && !!newHypervisor.tokenName));
   const isVSphereAuthReady = newHypervisor.type === 'vsphere' && !!newHypervisor.password;
   const isConnectButtonEnabled = !!newHypervisor.host && !!newHypervisor.username && (isProxmoxAuthReady || isVSphereAuthReady);
->>>>>>> 5687d72e
-
+
+  // Callback function for HypervisorCard to update state
   const handleConnectionChange = (updatedHypervisor: Hypervisor) => {
     setHypervisors(prevHypervisors =>
       prevHypervisors.map(h =>
@@ -302,8 +261,6 @@
                 onChange={(e) => setNewHypervisor(prev => ({ ...prev, username: e.target.value }))}
               />
             </div>
-<<<<<<< HEAD
-=======
 
             {/* Password Field - Common but with different implications */}
             <div>
@@ -318,23 +275,9 @@
                 <small className="text-xs text-slate-500 dark:text-slate-400"> (Opcional para Proxmox si usa Token API)</small>
               )}
             </div>
->>>>>>> 5687d72e
 
             {newHypervisor.type === 'proxmox' && (
               <>
-                <div>
-                  <label className="form-label">Contraseña</label>
-                  <input
-                    type="password"
-                    className="form-input"
-                    placeholder="(Para login/consola)"
-                    value={newHypervisor.password} 
-                    onChange={(e) => setNewHypervisor(prev => ({ ...prev, password: e.target.value }))}
-                  />
-                </div>
-                <div className="sm:col-span-2 my-1 text-sm text-slate-500 dark:text-slate-400">
-                  Y/O Token API (para operaciones generales):
-                </div>
                 <div className="sm:col-span-1">
                   <label className="form-label">Nombre del Token </label>
                   <input
