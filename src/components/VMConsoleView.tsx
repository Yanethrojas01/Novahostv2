--- conflicted
+++ resolved
@@ -49,6 +49,7 @@
   vmid: string | number;
   vmName?: string;
   pveAuthCookie?: string; // Asegurarse de que esté aquí
+  csrfPreventionToken?: string; // Añadir CSRF token
 }
 
 export interface VSphereConnectionDetails {
@@ -104,7 +105,6 @@
       }
       
       const connectionDetails = consoleConnectionDetails as ProxmoxConnectionDetails;
-<<<<<<< HEAD
       // const { host, port, ticket, node, vmid } = connectionDetails; // host ya no se usa
       const { proxmoxApiHost, port, ticket, node, vmid } = connectionDetails;
       
@@ -118,13 +118,12 @@
       const backendWsHost = backendApiBaseUrl.replace(/^https?:\/\//, '');
       // El path del endpoint WebSocket en tu backend, ej: /api/proxmox-console-ws
   const pveAuthCookieQueryParam = (connectionDetails as ProxmoxConnectionDetails).pveAuthCookie ? `&pveAuthCookie=${encodeURIComponent((connectionDetails as ProxmoxConnectionDetails).pveAuthCookie!)}` : '';
-  const rfbUrl = `${wsProtocol}://${backendWsHost}/proxmox-console-ws?node=${node}&vmid=${vmid}&port=${port}&vncticket=${ticket}&proxmoxApiHost=${proxmoxApiHost}${pveAuthCookieQueryParam}`;
-=======
-      const { host, port, ticket, node, vmid } = connectionDetails;
-      const protocol = window.location.protocol === 'https:' ? 'wss' : 'ws';
-      const rfbUrl = `${protocol}://${host}:8006/api2/json/nodes/${node}/qemu/${vmid}/vncwebsocket?port=${port}&vncticket=${encodeURIComponent(ticket)}`;
->>>>>>> 5687d72e
-
+  const csrfTokenQueryParam = (connectionDetails as ProxmoxConnectionDetails).csrfPreventionToken ? `&csrfPreventionToken=${encodeURIComponent((connectionDetails as ProxmoxConnectionDetails).csrfPreventionToken!)}` : '';
+  
+  const rfbUrl = `${wsProtocol}://${backendWsHost}/proxmox-console-ws?node=${node}&vmid=${vmid}&port=${port}&vncticket=${encodeURIComponent(ticket)}&proxmoxApiHost=${proxmoxApiHost}${pveAuthCookieQueryParam}${csrfTokenQueryParam}`;
+  // Note: vncticket is also URI encoded now, as it can contain special characters.
+  // proxmoxApiHost is assumed to be a simple hostname or IP, if it can contain special chars, it should also be encoded.
+  
       console.log(`Proxmox VNC: Connecting to backend WebSocket proxy: ${rfbUrl} for VM ${vmid} on node ${node}`);
       setConnectionStatus('Connecting to VNC...');
 
